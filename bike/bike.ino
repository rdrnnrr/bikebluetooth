#include <BleKeyboard.h>
#include <Wire.h>
#include <Adafruit_GFX.h>
#include <Adafruit_SSD1306.h>
#include <NimBLEDevice.h>

// ===== PINS =====
#define JOY_X_PIN 34
#define JOY_Y_PIN 35
#define JOY_SW_PIN 32
#define OLED_ADDR 0x3C
#define TOP_SDA 21
#define TOP_SCL 22
#define BOT_SDA 25
#define BOT_SCL 26

TwoWire WireTop = TwoWire(0);
TwoWire WireBot = TwoWire(1);

Adafruit_SSD1306 oledTop(128, 32, &WireTop, -1);
Adafruit_SSD1306 oledBot(128, 32, &WireBot, -1);

// ===== BLE OBJECTS =====
BleKeyboard bleKeyboard("JuiceBox Remote", "JuiceBox", 100);
static const char* UART_SVC_UUID = "6E400001-B5A3-F393-E0A9-E50E24DCCA9E";
static const char* UART_RX_UUID  = "6E400002-B5A3-F393-E0A9-E50E24DCCA9E";
static const char* UART_TX_UUID  = "6E400003-B5A3-F393-E0A9-E50E24DCCA9E";

NimBLEService* uartSvc = nullptr;
NimBLECharacteristic* uartRX = nullptr;
NimBLECharacteristic* uartTX = nullptr;
String uartBuffer = "";
<<<<<<< HEAD
String pendingLegacySongCommand = "";
uint32_t pendingLegacySongSince = 0;
const uint32_t LEGACY_SONG_GRACE_MS = 250;
=======
// Delay before treating buffered data as a newline-free legacy packet.
const uint32_t LEGACY_PACKET_GRACE_MS = 800;
String legacyPacketCandidate = "";
uint32_t legacyPacketTimestamp = 0;
int legacyPacketStart = -1;
int legacyPacketEnd = -1;

inline void resetLegacyPacketCandidate() {
  legacyPacketCandidate = "";
  legacyPacketTimestamp = 0;
  legacyPacketStart = -1;
  legacyPacketEnd = -1;
}
>>>>>>> 9c69aa45

// ===== JOYSTICK =====
const float EMA_ALPHA = 0.18f;
const int DEADZONE = 350;
const int TRIGGER_THRESH = 1200;
const uint16_t VOL_REPEAT_MS = 120;
const uint16_t ACTION_COOLDOWN = 220;
float emaX = 0, emaY = 0;
int midX = 2048, midY = 2048;
uint32_t tUp=0, tDn=0, tL=0, tR=0, tBtn=0;

// ===== STATE =====
bool lastConnected = false;
String artist = "";
String album = "";
String song = "";
uint32_t lastConnectAttempt = 0;
uint32_t lastScroll = 0;
int scrollOffset = 0;
bool songRequestPending = false;
bool uartSubscribed = false;

// Forward declarations
void sendUartNotification(const String& message);
void handleUartMessage(const String& message);
String cleanDisplayText(const String& input);
void processLegacyPacketCandidate(uint32_t now);

// ===== HELPERS =====
inline bool inDZ(float v){ return fabs(v) < DEADZONE; }
inline bool beyond(float v){ return fabs(v) >= TRIGGER_THRESH; }

void calibrateCenter(){
  long sx=0, sy=0;
  for(int i=0;i<24;i++){ sx+=analogRead(JOY_X_PIN); sy+=analogRead(JOY_Y_PIN); delay(4); }
  midX=sx/24; midY=sy/24; emaX=emaY=0;
}

void smoothRead(){
  int rx=analogRead(JOY_X_PIN);
  int ry=analogRead(JOY_Y_PIN);
  emaX=(1.0f-EMA_ALPHA)*emaX + EMA_ALPHA*(rx-midX);
  emaY=(1.0f-EMA_ALPHA)*emaY + EMA_ALPHA*(ry-midY);
}

void sendMedia(const uint8_t* key){ if(bleKeyboard.isConnected()) bleKeyboard.write(key); }

// ===== DISPLAY =====
void drawTopInfo() {
  oledTop.clearDisplay();
  oledTop.setTextColor(SSD1306_WHITE);
  oledTop.setTextSize(1);
  oledTop.setCursor(0, 0);
  oledTop.println(artist.length() ? artist : "Unknown Artist");
  oledTop.setCursor(0, 16);
  oledTop.println(album.length() ? album : "Unknown Album");
  oledTop.display();
}

void drawBottomStatic(const char* txt) {
  oledBot.clearDisplay();
  oledBot.setTextColor(SSD1306_WHITE);
  oledBot.setTextSize(2);
  int16_t x1,y1; uint16_t w,h;
  oledBot.getTextBounds(txt,0,0,&x1,&y1,&w,&h);
  int x=(128-w)/2; int y=(32-h)/2;
  oledBot.setCursor(x,y);
  oledBot.println(txt);
  oledBot.display();
}

void drawBottomScroll() {
  oledBot.clearDisplay();
  oledBot.setTextColor(SSD1306_WHITE);
  oledBot.setTextSize(2);

  int16_t x1,y1; uint16_t w,h;
  oledBot.getTextBounds(song.c_str(),0,0,&x1,&y1,&w,&h);

  // Scroll if longer than screen width
  if (w > 128) {
    oledBot.setCursor(-scrollOffset, 8);
    oledBot.print(song);
    oledBot.display();

    if (millis() - lastScroll > 150) {
      scrollOffset++;
      if (scrollOffset > w + 16) scrollOffset = 0;
      lastScroll = millis();
    }
  } else {
    int x = (128 - w)/2;
    oledBot.setCursor(x, 8);
    oledBot.print(song);
    oledBot.display();
  }
}

void showBoot(){ oledTop.clearDisplay(); oledBot.clearDisplay(); drawBottomStatic("Booting"); }
void showReady(){ drawTopInfo(); drawBottomStatic("Ready"); }

// ===== UART CALLBACK =====
class TXCB : public NimBLECharacteristicCallbacks {
public:
  void onSubscribe(NimBLECharacteristic* /*c*/, NimBLEConnInfo& /*ci*/, uint16_t subValue) override {
    uartSubscribed = (subValue != 0);
    if(uartSubscribed) {
      songRequestPending = true;
      if(song.length() == 0) {
        // ensure we clear any stale scroll state before the app pushes data
        scrollOffset = 0;
      }
    } else {
      songRequestPending = false;
      uartBuffer = "";
      resetLegacyPacketCandidate();
      NimBLEDevice::startAdvertising();
    }
  }
};

String cleanDisplayText(const String& input) {
  String cleaned;
  cleaned.reserve(input.length());

  for (uint16_t i = 0; i < input.length();) {
    uint8_t byte = static_cast<uint8_t>(input.charAt(i));

    if (byte == '\r' || byte == '\n') {
      i++;
      continue;
    }

    if (byte == '\t') {
      cleaned += ' ';
      i++;
      continue;
    }

    if (byte >= 32 && byte <= 126) {
      cleaned += static_cast<char>(byte);
      i++;
      continue;
    }

    if (byte >= 0x80) {
      cleaned += '?';
      i++;
      while (i < input.length()) {
        uint8_t next = static_cast<uint8_t>(input.charAt(i));
        if ((next & 0xC0) == 0x80) {
          i++;
        } else {
          break;
        }
      }
      continue;
    }

    i++;
  }

  cleaned.trim();
  return cleaned;
}

void handleUartMessage(const String& s) {
  if(!s.length()) return;

  int p1 = s.indexOf('|');
  if(p1 < 0) return;
  String cmd = s.substring(0, p1);

  if(cmd == "SONG") {
    int p2 = s.indexOf('|', p1+1);
    int p3 = s.indexOf('|', p2+1);
    if(p2 < 0 || p3 < 0) return;

    artist = cleanDisplayText(s.substring(p1+1, p2));
    album  = cleanDisplayText(s.substring(p2+1, p3));
    song   = cleanDisplayText(s.substring(p3+1));
    drawTopInfo();
    scrollOffset = 0;
    sendUartNotification("ACK");
  }
}

class RXCB : public NimBLECharacteristicCallbacks {
  void onWrite(NimBLECharacteristic* c, NimBLEConnInfo& /*ci*/) override {
    std::string v = c->getValue();
    if(v.empty()) return;

    pendingLegacySongSince = 0;
    pendingLegacySongCommand = "";

    uartBuffer += String(v.c_str());
    if(uartBuffer.length() > 256) {
      uartBuffer = uartBuffer.substring(uartBuffer.length() - 256);
      resetLegacyPacketCandidate();
    }

    int newlineIndex = uartBuffer.indexOf('\n');
    while(newlineIndex >= 0) {
      String message = uartBuffer.substring(0, newlineIndex);
      uartBuffer.remove(0, newlineIndex + 1);
      message.trim();
      pendingLegacySongSince = 0;
      pendingLegacySongCommand = "";
      handleUartMessage(message);
      resetLegacyPacketCandidate();
      newlineIndex = uartBuffer.indexOf('\n');
    }

    // Support legacy single-packet commands that omit a newline terminator.
    while(uartBuffer.startsWith("SONG|")) {
      int p1 = uartBuffer.indexOf('|');
      int p2 = (p1 >= 0) ? uartBuffer.indexOf('|', p1 + 1) : -1;
      int p3 = (p2 >= 0) ? uartBuffer.indexOf('|', p2 + 1) : -1;
      if(p1 < 0 || p2 < 0 || p3 < 0) {
        break;
      }

      int nextStart = uartBuffer.indexOf("SONG|", p3 + 1);
      if(nextStart <= 0) {
        break;
      }

      String message = uartBuffer.substring(0, nextStart);
      message.trim();
      handleUartMessage(message);
      uartBuffer.remove(0, nextStart);
      pendingLegacySongSince = 0;
      pendingLegacySongCommand = "";
    }

<<<<<<< HEAD
    if(uartBuffer.length() > 0) {
      String pending = uartBuffer;
      pending.trim();

      if(pending.startsWith("SONG|")) {
        int p1 = pending.indexOf('|');
        int p2 = (p1 >= 0) ? pending.indexOf('|', p1 + 1) : -1;
        int p3 = (p2 >= 0) ? pending.indexOf('|', p2 + 1) : -1;

        if(p1 > 0 && p2 > 0 && p3 > 0 && pending.indexOf('\n') < 0) {
          pendingLegacySongSince = millis();
          pendingLegacySongCommand = pending;
          return;
        }
=======
        if(pending.indexOf('\n') >= 0 || pending.indexOf('\r') >= 0) {
          resetLegacyPacketCandidate();
          return;
        }

        int p1 = pending.indexOf('|');
        if(p1 > 0) {
          int p2 = pending.indexOf('|', p1 + 1);
          if(p2 > 0) {
            int p3 = pending.indexOf('|', p2 + 1);
            if(p3 > 0) {
              legacyPacketCandidate = pending;
              legacyPacketTimestamp = millis();
              legacyPacketStart = start;
              legacyPacketEnd = end;
              return;
            }
          }
        }

        resetLegacyPacketCandidate();
      } else {
        uartBuffer = "";
        resetLegacyPacketCandidate();
>>>>>>> 9c69aa45
      }
    } else {
      resetLegacyPacketCandidate();
    }

    pendingLegacySongSince = 0;
    pendingLegacySongCommand = "";
  }
};

void processLegacyPacketCandidate(uint32_t now) {
  if(!legacyPacketCandidate.length()) return;

  if(legacyPacketStart < 0 || legacyPacketEnd < 0) {
    resetLegacyPacketCandidate();
    return;
  }

  if(legacyPacketEnd > uartBuffer.length()) {
    resetLegacyPacketCandidate();
    return;
  }

  if(uartBuffer.indexOf('\n') >= 0) {
    resetLegacyPacketCandidate();
    return;
  }

  String current = uartBuffer.substring(legacyPacketStart, legacyPacketEnd);
  if(current != legacyPacketCandidate) {
    resetLegacyPacketCandidate();
    return;
  }

  if(now - legacyPacketTimestamp < LEGACY_PACKET_GRACE_MS) {
    return;
  }

  handleUartMessage(legacyPacketCandidate);
  uartBuffer.remove(0, legacyPacketEnd);
  resetLegacyPacketCandidate();
}

// ===== UART SERVICE =====
void setupUartService() {
  NimBLEServer* srv = NimBLEDevice::getServer();
  if(!srv) {
    srv = NimBLEDevice::createServer();
  }
  uartSvc = srv->createService(UART_SVC_UUID);
  uartRX = uartSvc->createCharacteristic(UART_RX_UUID, NIMBLE_PROPERTY::WRITE | NIMBLE_PROPERTY::WRITE_NR);
  uartTX = uartSvc->createCharacteristic(UART_TX_UUID, NIMBLE_PROPERTY::NOTIFY);
  uartTX->setCallbacks(new TXCB());
  uartRX->setCallbacks(new RXCB());
  uartSvc->start();

  NimBLEAdvertising* adv = NimBLEDevice::getAdvertising();
  if(adv) {
    adv->addServiceUUID(UART_SVC_UUID);
    if(!adv->isAdvertising()) {
      adv->start();
    }
  }
}

void sendUartNotification(const String& message) {
  if(!uartTX || !uartSubscribed) return;

  std::string payload(message.c_str());
  uartTX->setValue(payload);
  uartTX->notify();
}

// ===== SETUP =====
void setup(){
  Serial.begin(115200);
  pinMode(JOY_SW_PIN, INPUT_PULLUP);
  analogReadResolution(12);
  WireTop.begin(TOP_SDA, TOP_SCL);
  WireBot.begin(BOT_SDA, BOT_SCL);

  oledTop.begin(SSD1306_SWITCHCAPVCC, OLED_ADDR);
  oledBot.begin(SSD1306_SWITCHCAPVCC, OLED_ADDR);

  NimBLEDevice::init("JuiceBox Remote");
  bleKeyboard.begin();
  setupUartService();

  showBoot();
  calibrateCenter();
  showReady();

  lastConnectAttempt = millis();
}

// ===== LOOP =====
void loop(){
  uint32_t now = millis();

<<<<<<< HEAD
  if(pendingLegacySongSince > 0) {
    if(now - pendingLegacySongSince >= LEGACY_SONG_GRACE_MS) {
      String pending = uartBuffer;
      pending.trim();
      if(pending.length() > 0 && pending == pendingLegacySongCommand) {
        handleUartMessage(pending);
        uartBuffer = "";
      }
      pendingLegacySongSince = 0;
      pendingLegacySongCommand = "";
    }
  }
=======
  processLegacyPacketCandidate(now);
>>>>>>> 9c69aa45

  bool kbConnected = bleKeyboard.isConnected();
  if(kbConnected != lastConnected) {
    if(kbConnected) {
      songRequestPending = true;
    } else {
      songRequestPending = false;
      NimBLEDevice::startAdvertising();
    }
    lastConnected = kbConnected;
  }

  // Restart if no connection after 30s
  bool anyConnection = kbConnected || uartSubscribed;

  if (!anyConnection && (now - lastConnectAttempt > 30000)) {
    Serial.println("No connection after 30s — restarting...");
    drawBottomStatic("Restarting");
    delay(1500);
    ESP.restart();
  }

  if (anyConnection) lastConnectAttempt = now;

  if(songRequestPending && uartTX && uartSubscribed) {
    sendUartNotification("REQ|SONG");
    songRequestPending = false;
  }

  if(song.length() > 0 && (kbConnected || uartSubscribed)) {
    drawBottomScroll();  // Continuous scroll update
  }

  smoothRead();
  bool btn = (digitalRead(JOY_SW_PIN) == LOW);
  if(btn && (now - tBtn > 280)){
    tBtn = now; sendMedia(KEY_MEDIA_PLAY_PAUSE);
    drawBottomStatic("Play");
  }

  if(!inDZ(emaX) && beyond(emaX)){
    if(emaX>0 && now-tR>ACTION_COOLDOWN){
      sendMedia(KEY_MEDIA_NEXT_TRACK);
      drawBottomStatic("Next ▶"); tR=now;
    } else if(emaX<0 && now-tL>ACTION_COOLDOWN){
      sendMedia(KEY_MEDIA_PREVIOUS_TRACK);
      drawBottomStatic("◀ Prev"); tL=now;
    }
  }

  if(!inDZ(emaY) && beyond(emaY)){
    if(emaY<0 && now-tUp>VOL_REPEAT_MS){
      sendMedia(KEY_MEDIA_VOLUME_UP);
      drawBottomStatic("Vol +"); tUp=now;
    } else if(emaY>0 && now-tDn>VOL_REPEAT_MS){
      sendMedia(KEY_MEDIA_VOLUME_DOWN);
      drawBottomStatic("Vol -"); tDn=now;
    }
  }

  delay(6);
}<|MERGE_RESOLUTION|>--- conflicted
+++ resolved
@@ -30,11 +30,6 @@
 NimBLECharacteristic* uartRX = nullptr;
 NimBLECharacteristic* uartTX = nullptr;
 String uartBuffer = "";
-<<<<<<< HEAD
-String pendingLegacySongCommand = "";
-uint32_t pendingLegacySongSince = 0;
-const uint32_t LEGACY_SONG_GRACE_MS = 250;
-=======
 // Delay before treating buffered data as a newline-free legacy packet.
 const uint32_t LEGACY_PACKET_GRACE_MS = 800;
 String legacyPacketCandidate = "";
@@ -48,7 +43,6 @@
   legacyPacketStart = -1;
   legacyPacketEnd = -1;
 }
->>>>>>> 9c69aa45
 
 // ===== JOYSTICK =====
 const float EMA_ALPHA = 0.18f;
@@ -241,9 +235,6 @@
     std::string v = c->getValue();
     if(v.empty()) return;
 
-    pendingLegacySongSince = 0;
-    pendingLegacySongCommand = "";
-
     uartBuffer += String(v.c_str());
     if(uartBuffer.length() > 256) {
       uartBuffer = uartBuffer.substring(uartBuffer.length() - 256);
@@ -255,51 +246,36 @@
       String message = uartBuffer.substring(0, newlineIndex);
       uartBuffer.remove(0, newlineIndex + 1);
       message.trim();
-      pendingLegacySongSince = 0;
-      pendingLegacySongCommand = "";
       handleUartMessage(message);
       resetLegacyPacketCandidate();
       newlineIndex = uartBuffer.indexOf('\n');
     }
 
     // Support legacy single-packet commands that omit a newline terminator.
-    while(uartBuffer.startsWith("SONG|")) {
-      int p1 = uartBuffer.indexOf('|');
-      int p2 = (p1 >= 0) ? uartBuffer.indexOf('|', p1 + 1) : -1;
-      int p3 = (p2 >= 0) ? uartBuffer.indexOf('|', p2 + 1) : -1;
-      if(p1 < 0 || p2 < 0 || p3 < 0) {
-        break;
+    if(uartBuffer.length() > 0) {
+      int start = 0;
+      while(start < uartBuffer.length()) {
+        char c = uartBuffer.charAt(start);
+        if(c == ' ' || c == '\t' || c == '\r' || c == '\n') {
+          start++;
+        } else {
+          break;
+        }
       }
 
-      int nextStart = uartBuffer.indexOf("SONG|", p3 + 1);
-      if(nextStart <= 0) {
-        break;
+      int end = uartBuffer.length();
+      while(end > start) {
+        char c = uartBuffer.charAt(end - 1);
+        if(c == ' ' || c == '\t' || c == '\r' || c == '\n') {
+          end--;
+        } else {
+          break;
+        }
       }
 
-      String message = uartBuffer.substring(0, nextStart);
-      message.trim();
-      handleUartMessage(message);
-      uartBuffer.remove(0, nextStart);
-      pendingLegacySongSince = 0;
-      pendingLegacySongCommand = "";
-    }
-
-<<<<<<< HEAD
-    if(uartBuffer.length() > 0) {
-      String pending = uartBuffer;
-      pending.trim();
-
-      if(pending.startsWith("SONG|")) {
-        int p1 = pending.indexOf('|');
-        int p2 = (p1 >= 0) ? pending.indexOf('|', p1 + 1) : -1;
-        int p3 = (p2 >= 0) ? pending.indexOf('|', p2 + 1) : -1;
-
-        if(p1 > 0 && p2 > 0 && p3 > 0 && pending.indexOf('\n') < 0) {
-          pendingLegacySongSince = millis();
-          pendingLegacySongCommand = pending;
-          return;
-        }
-=======
+      if(start < end) {
+        String pending = uartBuffer.substring(start, end);
+
         if(pending.indexOf('\n') >= 0 || pending.indexOf('\r') >= 0) {
           resetLegacyPacketCandidate();
           return;
@@ -324,14 +300,10 @@
       } else {
         uartBuffer = "";
         resetLegacyPacketCandidate();
->>>>>>> 9c69aa45
       }
     } else {
       resetLegacyPacketCandidate();
     }
-
-    pendingLegacySongSince = 0;
-    pendingLegacySongCommand = "";
   }
 };
 
@@ -424,22 +396,7 @@
 void loop(){
   uint32_t now = millis();
 
-<<<<<<< HEAD
-  if(pendingLegacySongSince > 0) {
-    if(now - pendingLegacySongSince >= LEGACY_SONG_GRACE_MS) {
-      String pending = uartBuffer;
-      pending.trim();
-      if(pending.length() > 0 && pending == pendingLegacySongCommand) {
-        handleUartMessage(pending);
-        uartBuffer = "";
-      }
-      pendingLegacySongSince = 0;
-      pendingLegacySongCommand = "";
-    }
-  }
-=======
   processLegacyPacketCandidate(now);
->>>>>>> 9c69aa45
 
   bool kbConnected = bleKeyboard.isConnected();
   if(kbConnected != lastConnected) {
