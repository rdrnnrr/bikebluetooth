--- conflicted
+++ resolved
@@ -479,11 +479,7 @@
     }
     // Else Apple device (likely your iPhone)
     if (dev->haveManufacturerData() && isApple(dev->getManufacturerData())) {
-<<<<<<< HEAD
-      if (recentlyFailed(dev)) {
-=======
       if (!gLink.serverLinked && recentlyFailed(dev)) {
->>>>>>> 50ec4ca8
         Serial.printf("[SCAN] Skipping Apple device %s (recent failure)\n",
                       dev->getAddress().toString().c_str());
         return;
