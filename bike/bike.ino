#include <BleKeyboard.h>
#include <Wire.h>
#include <Adafruit_GFX.h>
#include <Adafruit_SSD1306.h>
#include <NimBLEDevice.h>

// ===== PINS =====
#define JOY_X_PIN 34
#define JOY_Y_PIN 35
#define JOY_SW_PIN 32
#define OLED_ADDR 0x3C
#define TOP_SDA 21
#define TOP_SCL 22
#define BOT_SDA 25
#define BOT_SCL 26

TwoWire WireTop = TwoWire(0);
TwoWire WireBot = TwoWire(1);

Adafruit_SSD1306 oledTop(128, 32, &WireTop, -1);
Adafruit_SSD1306 oledBot(128, 32, &WireBot, -1);

// ===== BLE OBJECTS =====
BleKeyboard bleKeyboard("JuiceBox Remote", "JuiceBox", 100);
static const char* UART_SVC_UUID = "6E400001-B5A3-F393-E0A9-E50E24DCCA9E";
static const char* UART_RX_UUID  = "6E400002-B5A3-F393-E0A9-E50E24DCCA9E";
static const char* UART_TX_UUID  = "6E400003-B5A3-F393-E0A9-E50E24DCCA9E";

NimBLEService* uartSvc = nullptr;
NimBLECharacteristic* uartRX = nullptr;
NimBLECharacteristic* uartTX = nullptr;
String uartBuffer = "";
String pendingLegacySongCommand = "";
uint32_t pendingLegacySongSince = 0;
const uint32_t LEGACY_SONG_GRACE_MS = 250;

// ===== JOYSTICK =====
const float EMA_ALPHA = 0.18f;
const int DEADZONE = 350;
const int TRIGGER_THRESH = 1200;
const uint16_t VOL_REPEAT_MS = 120;
const uint16_t ACTION_COOLDOWN = 220;
float emaX = 0, emaY = 0;
int midX = 2048, midY = 2048;
uint32_t tUp=0, tDn=0, tL=0, tR=0, tBtn=0;

// ===== STATE =====
bool lastConnected = false;
String artist = "";
String album = "";
String song = "";
uint32_t lastConnectAttempt = 0;
uint32_t lastScroll = 0;
int scrollOffset = 0;
bool songRequestPending = false;
bool uartSubscribed = false;

// Forward declarations
void sendUartNotification(const String& message);
void handleUartMessage(const String& message);
String cleanDisplayText(const String& input);

// ===== HELPERS =====
inline bool inDZ(float v){ return fabs(v) < DEADZONE; }
inline bool beyond(float v){ return fabs(v) >= TRIGGER_THRESH; }

void calibrateCenter(){
  long sx=0, sy=0;
  for(int i=0;i<24;i++){ sx+=analogRead(JOY_X_PIN); sy+=analogRead(JOY_Y_PIN); delay(4); }
  midX=sx/24; midY=sy/24; emaX=emaY=0;
}

void smoothRead(){
  int rx=analogRead(JOY_X_PIN);
  int ry=analogRead(JOY_Y_PIN);
  emaX=(1.0f-EMA_ALPHA)*emaX + EMA_ALPHA*(rx-midX);
  emaY=(1.0f-EMA_ALPHA)*emaY + EMA_ALPHA*(ry-midY);
}

void sendMedia(const uint8_t* key){ if(bleKeyboard.isConnected()) bleKeyboard.write(key); }

// ===== DISPLAY =====
void drawTopInfo() {
  oledTop.clearDisplay();
  oledTop.setTextColor(SSD1306_WHITE);
  oledTop.setTextSize(1);
  oledTop.setCursor(0, 0);
  oledTop.println(artist.length() ? artist : "Unknown Artist");
  oledTop.setCursor(0, 16);
  oledTop.println(album.length() ? album : "Unknown Album");
  oledTop.display();
}

void drawBottomStatic(const char* txt) {
  oledBot.clearDisplay();
  oledBot.setTextColor(SSD1306_WHITE);
  oledBot.setTextSize(2);
  int16_t x1,y1; uint16_t w,h;
  oledBot.getTextBounds(txt,0,0,&x1,&y1,&w,&h);
  int x=(128-w)/2; int y=(32-h)/2;
  oledBot.setCursor(x,y);
  oledBot.println(txt);
  oledBot.display();
}

void drawBottomScroll() {
  oledBot.clearDisplay();
  oledBot.setTextColor(SSD1306_WHITE);
  oledBot.setTextSize(2);

  int16_t x1,y1; uint16_t w,h;
  oledBot.getTextBounds(song.c_str(),0,0,&x1,&y1,&w,&h);

  // Scroll if longer than screen width
  if (w > 128) {
    oledBot.setCursor(-scrollOffset, 8);
    oledBot.print(song);
    oledBot.display();

    if (millis() - lastScroll > 150) {
      scrollOffset++;
      if (scrollOffset > w + 16) scrollOffset = 0;
      lastScroll = millis();
    }
  } else {
    int x = (128 - w)/2;
    oledBot.setCursor(x, 8);
    oledBot.print(song);
    oledBot.display();
  }
}

void showBoot(){ oledTop.clearDisplay(); oledBot.clearDisplay(); drawBottomStatic("Booting"); }
void showReady(){ drawTopInfo(); drawBottomStatic("Ready"); }

// ===== UART CALLBACK =====
class TXCB : public NimBLECharacteristicCallbacks {
public:
  void onSubscribe(NimBLECharacteristic* /*c*/, NimBLEConnInfo& /*ci*/, uint16_t subValue) override {
    uartSubscribed = (subValue != 0);
    if(uartSubscribed) {
      songRequestPending = true;
      if(song.length() == 0) {
        // ensure we clear any stale scroll state before the app pushes data
        scrollOffset = 0;
      }
    } else {
      songRequestPending = false;
      uartBuffer = "";
      NimBLEDevice::startAdvertising();
    }
  }
};

String cleanDisplayText(const String& input) {
  String cleaned;
  cleaned.reserve(input.length());

  for (uint16_t i = 0; i < input.length();) {
    uint8_t byte = static_cast<uint8_t>(input.charAt(i));

    if (byte == '\r' || byte == '\n') {
      i++;
      continue;
    }

    if (byte == '\t') {
      cleaned += ' ';
      i++;
      continue;
    }

    if (byte >= 32 && byte <= 126) {
      cleaned += static_cast<char>(byte);
      i++;
      continue;
    }

    if (byte >= 0x80) {
      cleaned += '?';
      i++;
      while (i < input.length()) {
        uint8_t next = static_cast<uint8_t>(input.charAt(i));
        if ((next & 0xC0) == 0x80) {
          i++;
        } else {
          break;
        }
      }
      continue;
    }

    i++;
  }

  cleaned.trim();
  return cleaned;
}

void handleUartMessage(const String& s) {
  if(!s.length()) return;

  int p1 = s.indexOf('|');
  if(p1 < 0) return;
  String cmd = s.substring(0, p1);

  if(cmd == "SONG") {
    int p2 = s.indexOf('|', p1+1);
    int p3 = s.indexOf('|', p2+1);
    if(p2 < 0 || p3 < 0) return;

    artist = cleanDisplayText(s.substring(p1+1, p2));
    album  = cleanDisplayText(s.substring(p2+1, p3));
    song   = cleanDisplayText(s.substring(p3+1));
    drawTopInfo();
    scrollOffset = 0;
    sendUartNotification("ACK");
  }
}

class RXCB : public NimBLECharacteristicCallbacks {
  void onWrite(NimBLECharacteristic* c, NimBLEConnInfo& /*ci*/) override {
    std::string v = c->getValue();
    if(v.empty()) return;

<<<<<<< HEAD
    size_t priorLength = uartBuffer.length();
=======
    pendingLegacySongSince = 0;
    pendingLegacySongCommand = "";

>>>>>>> eff69166
    uartBuffer += String(v.c_str());
    if(uartBuffer.length() > 256) {
      uartBuffer = uartBuffer.substring(uartBuffer.length() - 256);
    }

    int newlineIndex = uartBuffer.indexOf('\n');
    while(newlineIndex >= 0) {
      String message = uartBuffer.substring(0, newlineIndex);
      uartBuffer.remove(0, newlineIndex + 1);
      message.trim();
      pendingLegacySongSince = 0;
      pendingLegacySongCommand = "";
      handleUartMessage(message);
      newlineIndex = uartBuffer.indexOf('\n');
    }

    // Support legacy single-packet commands that omit a newline terminator.
    if(uartBuffer.length() > 0 && priorLength == 0) {
      String pending = uartBuffer;
      pending.trim();

      int p1 = pending.indexOf('|');
      if(p1 > 0) {
        int p2 = pending.indexOf('|', p1 + 1);
        if(p2 > 0) {
          int p3 = pending.indexOf('|', p2 + 1);
<<<<<<< HEAD
          if(p3 > 0 && pending.indexOf('\n') < 0 && pending.indexOf('\r') < 0) {
            handleUartMessage(pending);
            uartBuffer = "";
=======
          if(p3 > 0 && pending.indexOf('\n') < 0 && pending.startsWith("SONG|")) {
            if(pendingLegacySongSince == 0) {
              pendingLegacySongSince = millis();
              pendingLegacySongCommand = pending;
            }
>>>>>>> eff69166
          }
        }
      }
    }
  }
};

// ===== UART SERVICE =====
void setupUartService() {
  NimBLEServer* srv = NimBLEDevice::getServer();
  if(!srv) {
    srv = NimBLEDevice::createServer();
  }
  uartSvc = srv->createService(UART_SVC_UUID);
  uartRX = uartSvc->createCharacteristic(UART_RX_UUID, NIMBLE_PROPERTY::WRITE | NIMBLE_PROPERTY::WRITE_NR);
  uartTX = uartSvc->createCharacteristic(UART_TX_UUID, NIMBLE_PROPERTY::NOTIFY);
  uartTX->setCallbacks(new TXCB());
  uartRX->setCallbacks(new RXCB());
  uartSvc->start();

  NimBLEAdvertising* adv = NimBLEDevice::getAdvertising();
  if(adv) {
    adv->addServiceUUID(UART_SVC_UUID);
    if(!adv->isAdvertising()) {
      adv->start();
    }
  }
}

void sendUartNotification(const String& message) {
  if(!uartTX || !uartSubscribed) return;

  std::string payload(message.c_str());
  uartTX->setValue(payload);
  uartTX->notify();
}

// ===== SETUP =====
void setup(){
  Serial.begin(115200);
  pinMode(JOY_SW_PIN, INPUT_PULLUP);
  analogReadResolution(12);
  WireTop.begin(TOP_SDA, TOP_SCL);
  WireBot.begin(BOT_SDA, BOT_SCL);

  oledTop.begin(SSD1306_SWITCHCAPVCC, OLED_ADDR);
  oledBot.begin(SSD1306_SWITCHCAPVCC, OLED_ADDR);

  NimBLEDevice::init("JuiceBox Remote");
  bleKeyboard.begin();
  setupUartService();

  showBoot();
  calibrateCenter();
  showReady();

  lastConnectAttempt = millis();
}

// ===== LOOP =====
void loop(){
  uint32_t now = millis();

  if(pendingLegacySongSince > 0) {
    if(now - pendingLegacySongSince >= LEGACY_SONG_GRACE_MS) {
      String pending = uartBuffer;
      pending.trim();
      if(pending.length() > 0 && pending == pendingLegacySongCommand) {
        handleUartMessage(pending);
        uartBuffer = "";
      }
      pendingLegacySongSince = 0;
      pendingLegacySongCommand = "";
    }
  }

  bool kbConnected = bleKeyboard.isConnected();
  if(kbConnected != lastConnected) {
    if(kbConnected) {
      songRequestPending = true;
    } else {
      songRequestPending = false;
      NimBLEDevice::startAdvertising();
    }
    lastConnected = kbConnected;
  }

  // Restart if no connection after 30s
  bool anyConnection = kbConnected || uartSubscribed;

  if (!anyConnection && (now - lastConnectAttempt > 30000)) {
    Serial.println("No connection after 30s — restarting...");
    drawBottomStatic("Restarting");
    delay(1500);
    ESP.restart();
  }

  if (anyConnection) lastConnectAttempt = now;

  if(songRequestPending && uartTX && uartSubscribed) {
    sendUartNotification("REQ|SONG");
    songRequestPending = false;
  }

  if(song.length() > 0 && (kbConnected || uartSubscribed)) {
    drawBottomScroll();  // Continuous scroll update
  }

  smoothRead();
  bool btn = (digitalRead(JOY_SW_PIN) == LOW);
  if(btn && (now - tBtn > 280)){
    tBtn = now; sendMedia(KEY_MEDIA_PLAY_PAUSE);
    drawBottomStatic("Play");
  }

  if(!inDZ(emaX) && beyond(emaX)){
    if(emaX>0 && now-tR>ACTION_COOLDOWN){
      sendMedia(KEY_MEDIA_NEXT_TRACK);
      drawBottomStatic("Next ▶"); tR=now;
    } else if(emaX<0 && now-tL>ACTION_COOLDOWN){
      sendMedia(KEY_MEDIA_PREVIOUS_TRACK);
      drawBottomStatic("◀ Prev"); tL=now;
    }
  }

  if(!inDZ(emaY) && beyond(emaY)){
    if(emaY<0 && now-tUp>VOL_REPEAT_MS){
      sendMedia(KEY_MEDIA_VOLUME_UP);
      drawBottomStatic("Vol +"); tUp=now;
    } else if(emaY>0 && now-tDn>VOL_REPEAT_MS){
      sendMedia(KEY_MEDIA_VOLUME_DOWN);
      drawBottomStatic("Vol -"); tDn=now;
    }
  }

  delay(6);
}<|MERGE_RESOLUTION|>--- conflicted
+++ resolved
@@ -223,13 +223,9 @@
     std::string v = c->getValue();
     if(v.empty()) return;
 
-<<<<<<< HEAD
-    size_t priorLength = uartBuffer.length();
-=======
     pendingLegacySongSince = 0;
     pendingLegacySongCommand = "";
 
->>>>>>> eff69166
     uartBuffer += String(v.c_str());
     if(uartBuffer.length() > 256) {
       uartBuffer = uartBuffer.substring(uartBuffer.length() - 256);
@@ -247,7 +243,7 @@
     }
 
     // Support legacy single-packet commands that omit a newline terminator.
-    if(uartBuffer.length() > 0 && priorLength == 0) {
+    if(uartBuffer.length() > 0) {
       String pending = uartBuffer;
       pending.trim();
 
@@ -256,17 +252,11 @@
         int p2 = pending.indexOf('|', p1 + 1);
         if(p2 > 0) {
           int p3 = pending.indexOf('|', p2 + 1);
-<<<<<<< HEAD
-          if(p3 > 0 && pending.indexOf('\n') < 0 && pending.indexOf('\r') < 0) {
-            handleUartMessage(pending);
-            uartBuffer = "";
-=======
           if(p3 > 0 && pending.indexOf('\n') < 0 && pending.startsWith("SONG|")) {
             if(pendingLegacySongSince == 0) {
               pendingLegacySongSince = millis();
               pendingLegacySongCommand = pending;
             }
->>>>>>> eff69166
           }
         }
       }
