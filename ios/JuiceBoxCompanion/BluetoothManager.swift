import Foundation
import CoreBluetooth
import Combine

<<<<<<< HEAD
struct Song: Codable {
    let title: String
    let artist: String
    let album: String?
=======
final class BluetoothManager: NSObject, ObservableObject {
    struct SongPayload {
        var artist: String
        var album: String
        var title: String

        var formatted: String {
            "SONG|\(artist.replacingOccurrences(of: "\n", with: " "))|\(album.replacingOccurrences(of: "\n", with: " "))|\(title.replacingOccurrences(of: "\n", with: " "))"
        }

        static let empty = SongPayload(artist: "", album: "", title: "")
    }

    @Published private(set) var isConnected = false
    @Published private(set) var isBusy = false
    @Published private(set) var connectionDescription = "Searching for JuiceBox Remote…"
    @Published private(set) var errorMessage: String?

    var canSend: Bool { isConnected && rxCharacteristic != nil }

    private let serviceUUID = CBUUID(string: "6E400001-B5A3-F393-E0A9-E50E24DCCA9E")
    private let rxUUID = CBUUID(string: "6E400002-B5A3-F393-E0A9-E50E24DCCA9E")
    private let txUUID = CBUUID(string: "6E400003-B5A3-F393-E0A9-E50E24DCCA9E")
    private let deviceName = "JuiceBox Remote"
    private let centralRestoreIdentifier = "com.juicebox.remote.central"
    private let knownPeripheralKey = "BluetoothManager.knownPeripheral"

    private var central: CBCentralManager!
    private var discoveredPeripheral: CBPeripheral?
    private var txCharacteristic: CBCharacteristic?
    private var rxCharacteristic: CBCharacteristic?

    private var lastSentPayload = SongPayload.empty
    private var pendingScanRequest = false

    init(preview: Bool = false) {
        super.init()
        if preview {
            central = CBCentralManager()
            isConnected = true
            connectionDescription = "Connected"
        }
    }

    override convenience init() {
        self.init(preview: false)
        central = CBCentralManager(
            delegate: self,
            queue: .main,
            options: [
                CBCentralManagerOptionRestoreIdentifierKey: centralRestoreIdentifier,
                CBCentralManagerOptionShowPowerAlertKey: true
            ]
        )
        attemptRestoreKnownPeripheral()
    }
>>>>>>> f268083e

    func encodedData() -> Data {
        let encoder = JSONEncoder()
        encoder.outputFormatting = .sortedKeys
        return (try? encoder.encode(self)) ?? Data()
    }
}

<<<<<<< HEAD
final class BluetoothManager: NSObject, ObservableObject {
    private let uartServiceUUID = CBUUID(string: "6E400001-B5A3-F393-E0A9-E50E24DCCA9E")
    private let writeCharacteristicUUID = CBUUID(string: "6E400002-B5A3-F393-E0A9-E50E24DCCA9E")
    private let notifyCharacteristicUUID = CBUUID(string: "6E400003-B5A3-F393-E0A9-E50E24DCCA9E")
=======
    func send(song: SongPayload, force: Bool = false) {
        guard canSend,
              let peripheral = discoveredPeripheral,
              let rxCharacteristic = rxCharacteristic else { return }

        // Avoid spamming identical payloads
        guard force || song.formatted != lastSentPayload.formatted else { return }
>>>>>>> f268083e

    private lazy var centralManager: CBCentralManager = CBCentralManager(delegate: self, queue: .main)
    private var connectedPeripheral: CBPeripheral?
    private var writeCharacteristic: CBCharacteristic?
    private var notifyCharacteristic: CBCharacteristic?

<<<<<<< HEAD
    @Published var lastMessage: String = ""
=======
        let maxLength = max(peripheral.maximumWriteValueLength(for: .withResponse), 20)
        var offset = 0
        while offset < data.count {
            let chunkSize = min(maxLength, data.count - offset)
            let chunk = data.subdata(in: offset..<(offset + chunkSize))
            peripheral.writeValue(chunk, for: rxCharacteristic, type: .withResponse)
            offset += chunkSize
        }
>>>>>>> f268083e

    func connect() {
        _ = centralManager
    }

    func send(song: Song) {
        guard let peripheral = connectedPeripheral,
              let writeCharacteristic = writeCharacteristic else {
            return
        }

        let payload = song.encodedData()
        guard !payload.isEmpty else { return }

        peripheral.writeValue(payload, for: writeCharacteristic, type: .withResponse)
    }
}

extension BluetoothManager: CBCentralManagerDelegate {
    func centralManagerDidUpdateState(_ central: CBCentralManager) {
        if central.state == .poweredOn {
            central.scanForPeripherals(withServices: [uartServiceUUID], options: nil)
        }
    }

    func centralManager(_ central: CBCentralManager, didDiscover peripheral: CBPeripheral, advertisementData: [String : Any], rssi RSSI: NSNumber) {
        connectedPeripheral = peripheral
        peripheral.delegate = self
        central.stopScan()
        central.connect(peripheral, options: nil)
    }

    func centralManager(_ central: CBCentralManager, didConnect peripheral: CBPeripheral) {
        peripheral.discoverServices([uartServiceUUID])
    }
}

extension BluetoothManager: CBPeripheralDelegate {
    func peripheral(_ peripheral: CBPeripheral, didDiscoverServices error: Error?) {
        guard error == nil, let services = peripheral.services else { return }
        for service in services where service.uuid == uartServiceUUID {
            peripheral.discoverCharacteristics([writeCharacteristicUUID, notifyCharacteristicUUID], for: service)
        }
    }

    func peripheral(_ peripheral: CBPeripheral, didDiscoverCharacteristicsFor service: CBService, error: Error?) {
        guard error == nil, service.uuid == uartServiceUUID, let characteristics = service.characteristics else {
            return
        }

        for characteristic in characteristics {
            switch characteristic.uuid {
<<<<<<< HEAD
            case writeCharacteristicUUID:
                writeCharacteristic = characteristic
            case notifyCharacteristicUUID:
                notifyCharacteristic = characteristic
                peripheral.setNotifyValue(true, for: characteristic)
=======
            case txUUID:
                txCharacteristic = characteristic
                peripheral.setNotifyValue(true, for: characteristic)
            case rxUUID:
                rxCharacteristic = characteristic
>>>>>>> f268083e
            default:
                continue
            }
        }
<<<<<<< HEAD
=======
        isConnected = txCharacteristic != nil && rxCharacteristic != nil
        isBusy = false
        connectionDescription = isConnected ? "Connected" : "Missing UART characteristic"
>>>>>>> f268083e
    }

    func peripheral(_ peripheral: CBPeripheral, didUpdateValueFor characteristic: CBCharacteristic, error: Error?) {
        guard error == nil, characteristic.uuid == notifyCharacteristicUUID, let data = characteristic.value,
              let message = String(data: data, encoding: .utf8) else {
            return
        }
<<<<<<< HEAD
=======
        guard characteristic.uuid == txUUID,
              let data = characteristic.value,
              let message = String(data: data, encoding: .utf8) else { return }
>>>>>>> f268083e

        DispatchQueue.main.async { [weak self] in
            self?.lastMessage = message
        }
    }
}<|MERGE_RESOLUTION|>--- conflicted
+++ resolved
@@ -1,13 +1,6 @@
 import Foundation
 import CoreBluetooth
-import Combine
-
-<<<<<<< HEAD
-struct Song: Codable {
-    let title: String
-    let artist: String
-    let album: String?
-=======
+
 final class BluetoothManager: NSObject, ObservableObject {
     struct SongPayload {
         var artist: String
@@ -64,21 +57,48 @@
         )
         attemptRestoreKnownPeripheral()
     }
->>>>>>> f268083e
-
-    func encodedData() -> Data {
-        let encoder = JSONEncoder()
-        encoder.outputFormatting = .sortedKeys
-        return (try? encoder.encode(self)) ?? Data()
-    }
-}
-
-<<<<<<< HEAD
-final class BluetoothManager: NSObject, ObservableObject {
-    private let uartServiceUUID = CBUUID(string: "6E400001-B5A3-F393-E0A9-E50E24DCCA9E")
-    private let writeCharacteristicUUID = CBUUID(string: "6E400002-B5A3-F393-E0A9-E50E24DCCA9E")
-    private let notifyCharacteristicUUID = CBUUID(string: "6E400003-B5A3-F393-E0A9-E50E24DCCA9E")
-=======
+
+    func startScanning() {
+        guard central != nil else { return }
+        guard central.state == .poweredOn else {
+            pendingScanRequest = true
+            return
+        }
+
+        central.scanForPeripherals(
+            withServices: [serviceUUID],
+            options: [CBCentralManagerScanOptionAllowDuplicatesKey: false]
+        )
+        connectionDescription = "Scanning for remote…"
+        errorMessage = nil
+        pendingScanRequest = false
+    }
+
+    func toggleConnection() {
+        if isConnected {
+            disconnect()
+        } else {
+            reconnect()
+        }
+    }
+
+    func reconnect() {
+        guard let peripheral = discoveredPeripheral else {
+            startScanning()
+            return
+        }
+        central.connect(peripheral, options: nil)
+        isBusy = true
+    }
+
+    func disconnect() {
+        if let peripheral = discoveredPeripheral {
+            central.cancelPeripheralConnection(peripheral)
+        }
+        resetState()
+        startScanning()
+    }
+
     func send(song: SongPayload, force: Bool = false) {
         guard canSend,
               let peripheral = discoveredPeripheral,
@@ -86,16 +106,9 @@
 
         // Avoid spamming identical payloads
         guard force || song.formatted != lastSentPayload.formatted else { return }
->>>>>>> f268083e
-
-    private lazy var centralManager: CBCentralManager = CBCentralManager(delegate: self, queue: .main)
-    private var connectedPeripheral: CBPeripheral?
-    private var writeCharacteristic: CBCharacteristic?
-    private var notifyCharacteristic: CBCharacteristic?
-
-<<<<<<< HEAD
-    @Published var lastMessage: String = ""
-=======
+
+        guard let data = (song.formatted + "\n").data(using: .utf8) else { return }
+
         let maxLength = max(peripheral.maximumWriteValueLength(for: .withResponse), 20)
         var offset = 0
         while offset < data.count {
@@ -104,98 +117,187 @@
             peripheral.writeValue(chunk, for: rxCharacteristic, type: .withResponse)
             offset += chunkSize
         }
->>>>>>> f268083e
-
-    func connect() {
-        _ = centralManager
-    }
-
-    func send(song: Song) {
-        guard let peripheral = connectedPeripheral,
-              let writeCharacteristic = writeCharacteristic else {
-            return
-        }
-
-        let payload = song.encodedData()
-        guard !payload.isEmpty else { return }
-
-        peripheral.writeValue(payload, for: writeCharacteristic, type: .withResponse)
+
+        lastSentPayload = song
+    }
+
+    private func resetState() {
+        isConnected = false
+        txCharacteristic = nil
+        rxCharacteristic = nil
+        lastSentPayload = .empty
+        connectionDescription = "Scanning for remote…"
+        errorMessage = nil
+    }
+
+    private func attemptRestoreKnownPeripheral() {
+        if let existing = discoveredPeripheral, existing.state == .connecting || existing.state == .connected {
+            return
+        }
+
+        guard let central = central,
+              central.state == .poweredOn,
+              let idString = UserDefaults.standard.string(forKey: knownPeripheralKey),
+              let uuid = UUID(uuidString: idString) else { return }
+
+        let peripherals = central.retrievePeripherals(withIdentifiers: [uuid])
+        if let peripheral = peripherals.first {
+            discoveredPeripheral = peripheral
+            connectionDescription = "Reconnecting to remote…"
+            peripheral.delegate = self
+            central.connect(peripheral, options: nil)
+            isBusy = true
+        }
     }
 }
 
 extension BluetoothManager: CBCentralManagerDelegate {
     func centralManagerDidUpdateState(_ central: CBCentralManager) {
-        if central.state == .poweredOn {
-            central.scanForPeripherals(withServices: [uartServiceUUID], options: nil)
+        switch central.state {
+        case .poweredOn:
+            if pendingScanRequest || !isConnected {
+                startScanning()
+            }
+            attemptRestoreKnownPeripheral()
+        case .poweredOff:
+            connectionDescription = "Turn on Bluetooth"
+            errorMessage = nil
+        case .unauthorized:
+            connectionDescription = "Bluetooth access denied"
+            errorMessage = "Enable Bluetooth permissions in Settings"
+        case .unsupported:
+            connectionDescription = "Bluetooth unsupported"
+            errorMessage = "This device cannot connect to the remote"
+        default:
+            connectionDescription = "Bluetooth unavailable"
+            errorMessage = nil
         }
     }
 
     func centralManager(_ central: CBCentralManager, didDiscover peripheral: CBPeripheral, advertisementData: [String : Any], rssi RSSI: NSNumber) {
-        connectedPeripheral = peripheral
-        peripheral.delegate = self
+        guard peripheral.name == deviceName else { return }
+        discoveredPeripheral = peripheral
         central.stopScan()
         central.connect(peripheral, options: nil)
+        isBusy = true
+        connectionDescription = "Connecting…"
+        errorMessage = nil
     }
 
     func centralManager(_ central: CBCentralManager, didConnect peripheral: CBPeripheral) {
-        peripheral.discoverServices([uartServiceUUID])
+        discoveredPeripheral = peripheral
+        peripheral.delegate = self
+        peripheral.discoverServices([serviceUUID])
+        connectionDescription = "Discovering services…"
+        UserDefaults.standard.set(peripheral.identifier.uuidString, forKey: knownPeripheralKey)
+    }
+
+    func centralManager(_ central: CBCentralManager, didFailToConnect peripheral: CBPeripheral, error: Error?) {
+        errorMessage = error?.localizedDescription ?? "Failed to connect"
+        connectionDescription = "Tap Connect to retry"
+        isBusy = false
+        startScanning()
+    }
+
+    func centralManager(_ central: CBCentralManager, didDisconnectPeripheral peripheral: CBPeripheral, error: Error?) {
+        resetState()
+        connectionDescription = "Disconnected"
+        isBusy = false
+        if let error = error {
+            errorMessage = error.localizedDescription
+        }
+        startScanning()
+    }
+
+    func centralManager(_ central: CBCentralManager, willRestoreState dict: [String : Any]) {
+        if let peripherals = dict[CBCentralManagerRestoredStatePeripheralsKey] as? [CBPeripheral] {
+            for peripheral in peripherals where peripheral.name == deviceName {
+                discoveredPeripheral = peripheral
+                peripheral.delegate = self
+                if peripheral.state == .connected {
+                    isConnected = true
+                    connectionDescription = "Connected"
+                    peripheral.discoverServices([serviceUUID])
+                } else if peripheral.state == .connecting {
+                    connectionDescription = "Reconnecting…"
+                    isBusy = true
+                } else {
+                    startScanning()
+                }
+                break
+            }
+        }
+
+        if discoveredPeripheral == nil,
+           let scannedServices = dict[CBCentralManagerRestoredStateScanServicesKey] as? [CBUUID],
+           !scannedServices.isEmpty {
+            pendingScanRequest = false
+            startScanning()
+        }
     }
 }
 
 extension BluetoothManager: CBPeripheralDelegate {
     func peripheral(_ peripheral: CBPeripheral, didDiscoverServices error: Error?) {
-        guard error == nil, let services = peripheral.services else { return }
-        for service in services where service.uuid == uartServiceUUID {
-            peripheral.discoverCharacteristics([writeCharacteristicUUID, notifyCharacteristicUUID], for: service)
+        if let error = error {
+            errorMessage = error.localizedDescription
+            isBusy = false
+            return
+        }
+        guard let services = peripheral.services else { return }
+        for service in services where service.uuid == serviceUUID {
+            peripheral.discoverCharacteristics([txUUID, rxUUID], for: service)
         }
     }
 
     func peripheral(_ peripheral: CBPeripheral, didDiscoverCharacteristicsFor service: CBService, error: Error?) {
-        guard error == nil, service.uuid == uartServiceUUID, let characteristics = service.characteristics else {
-            return
-        }
-
+        if let error = error {
+            errorMessage = error.localizedDescription
+            isBusy = false
+            return
+        }
+        guard let characteristics = service.characteristics else { return }
         for characteristic in characteristics {
             switch characteristic.uuid {
-<<<<<<< HEAD
-            case writeCharacteristicUUID:
-                writeCharacteristic = characteristic
-            case notifyCharacteristicUUID:
-                notifyCharacteristic = characteristic
-                peripheral.setNotifyValue(true, for: characteristic)
-=======
             case txUUID:
                 txCharacteristic = characteristic
                 peripheral.setNotifyValue(true, for: characteristic)
             case rxUUID:
                 rxCharacteristic = characteristic
->>>>>>> f268083e
             default:
-                continue
+                break
             }
         }
-<<<<<<< HEAD
-=======
         isConnected = txCharacteristic != nil && rxCharacteristic != nil
         isBusy = false
         connectionDescription = isConnected ? "Connected" : "Missing UART characteristic"
->>>>>>> f268083e
     }
 
     func peripheral(_ peripheral: CBPeripheral, didUpdateValueFor characteristic: CBCharacteristic, error: Error?) {
-        guard error == nil, characteristic.uuid == notifyCharacteristicUUID, let data = characteristic.value,
-              let message = String(data: data, encoding: .utf8) else {
-            return
-        }
-<<<<<<< HEAD
-=======
+        if let error = error {
+            errorMessage = error.localizedDescription
+            return
+        }
         guard characteristic.uuid == txUUID,
               let data = characteristic.value,
               let message = String(data: data, encoding: .utf8) else { return }
->>>>>>> f268083e
-
-        DispatchQueue.main.async { [weak self] in
-            self?.lastMessage = message
+
+        handleIncoming(message: message.trimmingCharacters(in: .whitespacesAndNewlines), from: peripheral)
+    }
+}
+
+private extension BluetoothManager {
+    func handleIncoming(message: String, from peripheral: CBPeripheral) {
+        switch message {
+        case "ACK":
+            // Remote acknowledged the most recent payload; nothing else to do.
+            break
+        case "REQ|SONG":
+            if lastSentPayload != .empty {
+                send(song: lastSentPayload, force: true)
+            }
+        default:
+            print("Received UART message: \(message)")
         }
     }
 }