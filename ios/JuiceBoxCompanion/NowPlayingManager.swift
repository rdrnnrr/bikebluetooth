import Foundation
import Combine
import MediaPlayer
import UIKit

final class NowPlayingManager: ObservableObject {
    struct Song: Equatable {
        var artist: String
        var album: String
        var title: String

        static let empty = Song(artist: "", album: "", title: "")
    }

    private static let authorizationMessage = "Enable Media & Apple Music access in Settings to monitor Apple Music playback."

    @Published private(set) var currentSong: Song = .empty
    @Published private(set) var authorizationError: String?

    private var cancellables = Set<AnyCancellable>()
    private let musicPlayer = MPMusicPlayerController.systemMusicPlayer
    private var notificationsActive = false
    private var wantsMonitoring = false
    private var musicPlayerMonitoringActive = false

    init(preview: Bool = false) {
        if preview {
            currentSong = Song(artist: "Daft Punk", album: "Discovery", title: "Harder, Better, Faster, Stronger")
        }
    }

    deinit {
        stopMonitoring()
    }

    func beginMonitoring() {
        wantsMonitoring = true
        authorizationError = nil
        startMonitoringIfNeeded()
    }

    func stopMonitoring() {
        wantsMonitoring = false
        deactivateMusicPlayerMonitoring()
        notificationsActive = false
        cancellables.removeAll()
    }

    private func startMonitoringIfNeeded() {
        guard wantsMonitoring else {
            return
        }

        if !notificationsActive {
            notificationsActive = true

<<<<<<< HEAD
            NotificationCenter.default.publisher(for: .MPNowPlayingInfoCenterNowPlayingInfoDidChange, object: nil)
=======
            NotificationCenter.default.publisher(for: .MPNowPlayingInfoDidChange, object: MPNowPlayingInfoCenter.default())
>>>>>>> 264f3028
                .sink { [weak self] _ in
                    self?.updateNowPlayingMetadata()
                }
                .store(in: &cancellables)

            NotificationCenter.default.publisher(for: UIApplication.willEnterForegroundNotification)
                .sink { [weak self] _ in
                    self?.updateNowPlayingMetadata()
                }
                .store(in: &cancellables)

            Timer.publish(every: 5, on: .main, in: .common)
                .autoconnect()
                .sink { [weak self] _ in
                    self?.updateNowPlayingMetadata()
                }
                .store(in: &cancellables)
        }

        configureMusicPlayerMonitoring()
        updateNowPlayingMetadata()
    }

    private func configureMusicPlayerMonitoring() {
        let status = MPMediaLibrary.authorizationStatus()

        switch status {
        case .authorized:
            activateMusicPlayerMonitoring()
        case .notDetermined:
            MPMediaLibrary.requestAuthorization { [weak self] newStatus in
                guard let self = self else { return }
                DispatchQueue.main.async {
                    if newStatus == .authorized {
                        self.authorizationError = nil
                        self.activateMusicPlayerMonitoring()
                        self.updateNowPlayingMetadata()
                    } else {
                        self.handleMediaLibraryDenied()
                    }
                }
            }
        default:
            DispatchQueue.main.async { [weak self] in
                self?.handleMediaLibraryDenied()
            }
        }
    }

    private func activateMusicPlayerMonitoring() {
        guard !musicPlayerMonitoringActive else { return }

        musicPlayerMonitoringActive = true
        musicPlayer.beginGeneratingPlaybackNotifications()

        NotificationCenter.default.publisher(for: .MPMusicPlayerControllerNowPlayingItemDidChange, object: musicPlayer)
            .sink { [weak self] _ in
                self?.updateNowPlayingMetadata()
            }
            .store(in: &cancellables)

        NotificationCenter.default.publisher(for: .MPMusicPlayerControllerPlaybackStateDidChange, object: musicPlayer)
            .sink { [weak self] _ in
                self?.updateNowPlayingMetadata()
            }
            .store(in: &cancellables)
    }

    private func deactivateMusicPlayerMonitoring() {
        guard musicPlayerMonitoringActive else { return }
        musicPlayer.endGeneratingPlaybackNotifications()
        musicPlayerMonitoringActive = false
    }

    private func handleMediaLibraryDenied() {
        if songFromNowPlayingInfo(MPNowPlayingInfoCenter.default().nowPlayingInfo) == nil {
            authorizationError = Self.authorizationMessage
            currentSong = .empty
        }
    }

    private func updateNowPlayingMetadata() {
        guard notificationsActive else { return }

        let infoSong = songFromNowPlayingInfo(MPNowPlayingInfoCenter.default().nowPlayingInfo)
        let playerSong = musicPlayerMonitoringActive ? songFromMediaItem(musicPlayer.nowPlayingItem) : nil
        let song = infoSong ?? playerSong ?? .empty

        DispatchQueue.main.async {
            if song != .empty {
                self.authorizationError = nil
            }
            self.currentSong = song
        }
    }

    private func songFromNowPlayingInfo(_ info: [String: Any]?) -> Song? {
        guard let info = info else { return nil }

        let title = (info[MPMediaItemPropertyTitle] as? String)?.trimmed ?? ""
        let artist = ((info[MPMediaItemPropertyArtist] as? String) ?? (info[MPMediaItemPropertyAlbumArtist] as? String))?.trimmed ?? ""
        let album = (info[MPMediaItemPropertyAlbumTitle] as? String)?.trimmed ?? ""

        guard [title, artist, album].contains(where: { !$0.isEmpty }) else { return nil }

        return Song(artist: artist, album: album, title: title)
    }

    private func songFromMediaItem(_ item: MPMediaItem?) -> Song? {
        guard let item = item else { return nil }

        let title = item.title?.trimmed ?? ""
        let artist = item.artist?.trimmed ?? ""
        let album = item.albumTitle?.trimmed ?? ""

        guard [title, artist, album].contains(where: { !$0.isEmpty }) else { return nil }

        return Song(artist: artist, album: album, title: title)
    }

    @MainActor
    func openSettings() {
        guard let url = URL(string: UIApplication.openSettingsURLString) else { return }
        UIApplication.shared.open(url)
    }
}

private extension String {
    var trimmed: String {
        trimmingCharacters(in: .whitespacesAndNewlines)
    }
}<|MERGE_RESOLUTION|>--- conflicted
+++ resolved
@@ -54,11 +54,7 @@
         if !notificationsActive {
             notificationsActive = true
 
-<<<<<<< HEAD
-            NotificationCenter.default.publisher(for: .MPNowPlayingInfoCenterNowPlayingInfoDidChange, object: nil)
-=======
             NotificationCenter.default.publisher(for: .MPNowPlayingInfoDidChange, object: MPNowPlayingInfoCenter.default())
->>>>>>> 264f3028
                 .sink { [weak self] _ in
                     self?.updateNowPlayingMetadata()
                 }
