import Foundation
import Combine
import MediaPlayer
import UIKit

final class NowPlayingManager: ObservableObject {
    struct Song: Equatable {
        var artist: String
        var album: String
        var title: String

        static let empty = Song(artist: "", album: "", title: "")
    }

    private static let authorizationMessage = "Enable Media & Apple Music access in Settings to monitor Apple Music playback."
    private static let nowPlayingInfoCenterDidChangeNotification = Notification.Name("MPNowPlayingInfoCenterNowPlayingInfoDidChange")
<<<<<<< HEAD
=======
    private static let nowPlayingInfoTitleKeys: [String] = [
        MPMediaItemPropertyTitle,
        "kMRMediaRemoteNowPlayingInfoTitle",
        "title",
        "song",
        "trackName"
    ]
    private static let nowPlayingInfoArtistKeys: [String] = [
        MPMediaItemPropertyArtist,
        MPMediaItemPropertyAlbumArtist,
        "kMRMediaRemoteNowPlayingInfoArtist",
        "kMRMediaRemoteNowPlayingInfoAlbumArtist",
        "artist",
        "subtitle",
        "performer",
        "kMRMediaRemoteNowPlayingInfoPerformer"
    ]
    private static let nowPlayingInfoAlbumKeys: [String] = [
        MPMediaItemPropertyAlbumTitle,
        "kMRMediaRemoteNowPlayingInfoAlbum",
        "album",
        "collection"
    ]
>>>>>>> 0fd80005

    @Published private(set) var currentSong: Song = .empty
    @Published private(set) var authorizationError: String?

    private var cancellables = Set<AnyCancellable>()
    private let musicPlayer = MPMusicPlayerController.systemMusicPlayer
    private var notificationsActive = false
    private var wantsMonitoring = false
    private var musicPlayerMonitoringActive = false

    init(preview: Bool = false) {
        if preview {
            currentSong = Song(artist: "Daft Punk", album: "Discovery", title: "Harder, Better, Faster, Stronger")
        }
    }

    deinit {
        stopMonitoring()
    }

    func beginMonitoring() {
        wantsMonitoring = true
        authorizationError = nil
        startMonitoringIfNeeded()
    }

    func stopMonitoring() {
        wantsMonitoring = false
        deactivateMusicPlayerMonitoring()
        notificationsActive = false
        cancellables.removeAll()
    }

    private func startMonitoringIfNeeded() {
        guard wantsMonitoring else {
            return
        }

        if !notificationsActive {
            notificationsActive = true

            NotificationCenter.default.publisher(
                for: Self.nowPlayingInfoCenterDidChangeNotification,
                object: MPNowPlayingInfoCenter.default()
            )
                .sink { [weak self] _ in
                    self?.updateNowPlayingMetadata()
                }
                .store(in: &cancellables)

            NotificationCenter.default.publisher(for: UIApplication.willEnterForegroundNotification)
                .sink { [weak self] _ in
                    self?.updateNowPlayingMetadata()
                }
                .store(in: &cancellables)

            Timer.publish(every: 5, on: .main, in: .common)
                .autoconnect()
                .sink { [weak self] _ in
                    self?.updateNowPlayingMetadata()
                }
                .store(in: &cancellables)
        }

        configureMusicPlayerMonitoring()
        updateNowPlayingMetadata()
    }

    private func configureMusicPlayerMonitoring() {
        let status = MPMediaLibrary.authorizationStatus()

        switch status {
        case .authorized:
            activateMusicPlayerMonitoring()
        case .notDetermined:
            MPMediaLibrary.requestAuthorization { [weak self] newStatus in
                guard let self = self else { return }
                DispatchQueue.main.async {
                    if newStatus == .authorized {
                        self.authorizationError = nil
                        self.activateMusicPlayerMonitoring()
                        self.updateNowPlayingMetadata()
                    } else {
                        self.handleMediaLibraryDenied()
                    }
                }
            }
        default:
            DispatchQueue.main.async { [weak self] in
                self?.handleMediaLibraryDenied()
            }
        }
    }

    private func activateMusicPlayerMonitoring() {
        guard !musicPlayerMonitoringActive else { return }

        musicPlayerMonitoringActive = true
        musicPlayer.beginGeneratingPlaybackNotifications()

        NotificationCenter.default.publisher(for: .MPMusicPlayerControllerNowPlayingItemDidChange, object: musicPlayer)
            .sink { [weak self] _ in
                self?.updateNowPlayingMetadata()
            }
            .store(in: &cancellables)

        NotificationCenter.default.publisher(for: .MPMusicPlayerControllerPlaybackStateDidChange, object: musicPlayer)
            .sink { [weak self] _ in
                self?.updateNowPlayingMetadata()
            }
            .store(in: &cancellables)
    }

    private func deactivateMusicPlayerMonitoring() {
        guard musicPlayerMonitoringActive else { return }
        musicPlayer.endGeneratingPlaybackNotifications()
        musicPlayerMonitoringActive = false
    }

    private func handleMediaLibraryDenied() {
        if songFromNowPlayingInfo(MPNowPlayingInfoCenter.default().nowPlayingInfo) == nil {
            authorizationError = Self.authorizationMessage
            currentSong = .empty
        }
    }

    private func updateNowPlayingMetadata() {
        guard notificationsActive else { return }

        let infoSong = songFromNowPlayingInfo(MPNowPlayingInfoCenter.default().nowPlayingInfo)
        let playerSong = musicPlayerMonitoringActive ? songFromMediaItem(musicPlayer.nowPlayingItem) : nil
        let song = infoSong ?? playerSong ?? .empty

        DispatchQueue.main.async {
            if song != .empty {
                self.authorizationError = nil
            }
            self.currentSong = song
        }
    }

    private func songFromNowPlayingInfo(_ info: [String: Any]?) -> Song? {
        guard let info = info else { return nil }
<<<<<<< HEAD

        let title = (info[MPMediaItemPropertyTitle] as? String)?.trimmed ?? ""
        let artist = ((info[MPMediaItemPropertyArtist] as? String) ?? (info[MPMediaItemPropertyAlbumArtist] as? String))?.trimmed ?? ""
        let album = (info[MPMediaItemPropertyAlbumTitle] as? String)?.trimmed ?? ""

        guard [title, artist, album].contains(where: { !$0.isEmpty }) else { return nil }

        return Song(artist: artist, album: album, title: title)
    }

    private func songFromMediaItem(_ item: MPMediaItem?) -> Song? {
        guard let item = item else { return nil }

        let title = item.title?.trimmed ?? ""
        let artist = item.artist?.trimmed ?? ""
        let album = item.albumTitle?.trimmed ?? ""

=======

        let title = normalizedString(for: Self.nowPlayingInfoTitleKeys, in: info)
        let artist = normalizedString(for: Self.nowPlayingInfoArtistKeys, in: info)
        let album = normalizedString(for: Self.nowPlayingInfoAlbumKeys, in: info)

        guard [title, artist, album].contains(where: { !$0.isEmpty }) else { return nil }

        return Song(artist: artist, album: album, title: title)
    }

    private func songFromMediaItem(_ item: MPMediaItem?) -> Song? {
        guard let item = item else { return nil }

        let title = item.title?.trimmed ?? ""
        let artist = item.artist?.trimmed ?? ""
        let album = item.albumTitle?.trimmed ?? ""

>>>>>>> 0fd80005
        guard [title, artist, album].contains(where: { !$0.isEmpty }) else { return nil }

        return Song(artist: artist, album: album, title: title)
    }

    @MainActor
    func openSettings() {
        guard let url = URL(string: UIApplication.openSettingsURLString) else { return }
        UIApplication.shared.open(url)
    }
}

private extension String {
    var trimmed: String {
        trimmingCharacters(in: .whitespacesAndNewlines)
    }
<<<<<<< HEAD
=======
}

private extension NowPlayingManager {
    func normalizedString(for keys: [String], in info: [String: Any]) -> String {
        for key in keys {
            if let value = info[key] as? String {
                let trimmed = value.trimmed
                if !trimmed.isEmpty { return trimmed }
            }

            if let value = info[key] as? NSString {
                let trimmed = value.trimmingCharacters(in: .whitespacesAndNewlines)
                if !trimmed.isEmpty { return trimmed }
            }

            if let value = info[key] as? NSAttributedString {
                let trimmed = value.string.trimmed
                if !trimmed.isEmpty { return trimmed }
            }
        }

        return ""
    }
>>>>>>> 0fd80005
}<|MERGE_RESOLUTION|>--- conflicted
+++ resolved
@@ -14,8 +14,6 @@
 
     private static let authorizationMessage = "Enable Media & Apple Music access in Settings to monitor Apple Music playback."
     private static let nowPlayingInfoCenterDidChangeNotification = Notification.Name("MPNowPlayingInfoCenterNowPlayingInfoDidChange")
-<<<<<<< HEAD
-=======
     private static let nowPlayingInfoTitleKeys: [String] = [
         MPMediaItemPropertyTitle,
         "kMRMediaRemoteNowPlayingInfoTitle",
@@ -39,7 +37,6 @@
         "album",
         "collection"
     ]
->>>>>>> 0fd80005
 
     @Published private(set) var currentSong: Song = .empty
     @Published private(set) var authorizationError: String?
@@ -183,11 +180,10 @@
 
     private func songFromNowPlayingInfo(_ info: [String: Any]?) -> Song? {
         guard let info = info else { return nil }
-<<<<<<< HEAD
-
-        let title = (info[MPMediaItemPropertyTitle] as? String)?.trimmed ?? ""
-        let artist = ((info[MPMediaItemPropertyArtist] as? String) ?? (info[MPMediaItemPropertyAlbumArtist] as? String))?.trimmed ?? ""
-        let album = (info[MPMediaItemPropertyAlbumTitle] as? String)?.trimmed ?? ""
+
+        let title = normalizedString(for: Self.nowPlayingInfoTitleKeys, in: info)
+        let artist = normalizedString(for: Self.nowPlayingInfoArtistKeys, in: info)
+        let album = normalizedString(for: Self.nowPlayingInfoAlbumKeys, in: info)
 
         guard [title, artist, album].contains(where: { !$0.isEmpty }) else { return nil }
 
@@ -201,25 +197,6 @@
         let artist = item.artist?.trimmed ?? ""
         let album = item.albumTitle?.trimmed ?? ""
 
-=======
-
-        let title = normalizedString(for: Self.nowPlayingInfoTitleKeys, in: info)
-        let artist = normalizedString(for: Self.nowPlayingInfoArtistKeys, in: info)
-        let album = normalizedString(for: Self.nowPlayingInfoAlbumKeys, in: info)
-
-        guard [title, artist, album].contains(where: { !$0.isEmpty }) else { return nil }
-
-        return Song(artist: artist, album: album, title: title)
-    }
-
-    private func songFromMediaItem(_ item: MPMediaItem?) -> Song? {
-        guard let item = item else { return nil }
-
-        let title = item.title?.trimmed ?? ""
-        let artist = item.artist?.trimmed ?? ""
-        let album = item.albumTitle?.trimmed ?? ""
-
->>>>>>> 0fd80005
         guard [title, artist, album].contains(where: { !$0.isEmpty }) else { return nil }
 
         return Song(artist: artist, album: album, title: title)
@@ -236,8 +213,6 @@
     var trimmed: String {
         trimmingCharacters(in: .whitespacesAndNewlines)
     }
-<<<<<<< HEAD
-=======
 }
 
 private extension NowPlayingManager {
@@ -261,5 +236,4 @@
 
         return ""
     }
->>>>>>> 0fd80005
 }