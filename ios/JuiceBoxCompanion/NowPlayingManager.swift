import Foundation
import Combine
import MediaPlayer
import UIKit
import Darwin

final class NowPlayingManager: ObservableObject {
    struct Song: Equatable {
        var artist: String
        var album: String
        var title: String

        static let empty = Song(artist: "", album: "", title: "")
    }

    private static let authorizationMessage = "Enable Media & Apple Music access in Settings to monitor Apple Music playback."
<<<<<<< HEAD
    private static let nowPlayingInfoCenterNotifications: [Notification.Name] = {
        var names: [Notification.Name] = [
            Notification.Name("MPNowPlayingInfoCenterDidChangeNotification"),
            Notification.Name("MPNowPlayingInfoDidChange"),
            Notification.Name("MPNowPlayingInfoCenterNowPlayingInfoDidChange")
        ]

        if let compatibilityName = NowPlayingManager.typedNowPlayingInfoCenterNotification() {
            names.insert(compatibilityName, at: 0)
        }

        var unique: [Notification.Name] = []
        var seen = Set<String>()

        for name in names {
            if seen.insert(name.rawValue).inserted {
                unique.append(name)
            }
        }

        return unique
    }()
=======
    private static let nowPlayingInfoDidChangeNotification: Notification.Name = {
        if let typed = MPNowPlayingInfoCenter.typedDidChangeNotification {
            return typed
        }

        // Fallback for SDKs that omit the typed constant but still post the same name.
        return Notification.Name("MPNowPlayingInfoDidChange")
    }()
    private static let legacyNowPlayingInfoNotifications: [Notification.Name] = [
        Notification.Name("MPNowPlayingInfoCenterDidChangeNotification"),
        Notification.Name("MPNowPlayingInfoCenterNowPlayingInfoDidChange")
    ]
>>>>>>> 115a66a0
    private static let nowPlayingInfoTitleKeys: [String] = [
        MPMediaItemPropertyTitle,
        "kMRMediaRemoteNowPlayingInfoTitle",
        "title",
        "song",
        "trackName",
        "kMRMediaRemoteNowPlayingInfoContentTitle",
        "kMRMediaRemoteNowPlayingInfoQueueItem"
    ]
    private static let nowPlayingInfoArtistKeys: [String] = [
        MPMediaItemPropertyArtist,
        MPMediaItemPropertyAlbumArtist,
        "kMRMediaRemoteNowPlayingInfoArtist",
        "kMRMediaRemoteNowPlayingInfoAlbumArtist",
        "artist",
        "subtitle",
        "performer",
        "kMRMediaRemoteNowPlayingInfoPerformer",
        "kMRMediaRemoteNowPlayingInfoRadioStationName",
        "kMRMediaRemoteNowPlayingInfoContentAuthor",
        "kMRMediaRemoteNowPlayingInfoSubtitle"
    ]
    private static let nowPlayingInfoAlbumKeys: [String] = [
        MPMediaItemPropertyAlbumTitle,
        "kMRMediaRemoteNowPlayingInfoAlbum",
        "album",
        "collection",
        "kMRMediaRemoteNowPlayingInfoContentCollection",
        "kMRMediaRemoteNowPlayingInfoLocalizedAlbumName"
    ]

    @Published private(set) var currentSong: Song = .empty
    @Published private(set) var authorizationError: String?

    private var cancellables = Set<AnyCancellable>()
    private let musicPlayer = MPMusicPlayerController.systemMusicPlayer
    private var notificationsActive = false
    private var wantsMonitoring = false
    private var musicPlayerMonitoringActive = false

    init(preview: Bool = false) {
        if preview {
            currentSong = Song(artist: "Daft Punk", album: "Discovery", title: "Harder, Better, Faster, Stronger")
        }
    }

    deinit {
        stopMonitoring()
    }

    func beginMonitoring() {
        wantsMonitoring = true
        authorizationError = nil
        startMonitoringIfNeeded()
    }

    func stopMonitoring() {
        wantsMonitoring = false
        deactivateMusicPlayerMonitoring()
        notificationsActive = false
        cancellables.removeAll()
    }

    private func startMonitoringIfNeeded() {
        guard wantsMonitoring else {
            return
        }
<<<<<<< HEAD

        if !notificationsActive {
            notificationsActive = true

            Self.nowPlayingInfoCenterNotifications.forEach { name in
                NotificationCenter.default.publisher(for: name, object: MPNowPlayingInfoCenter.default())
=======

        if !notificationsActive {
            notificationsActive = true

            var observedNames = Set<String>()

            ([Self.nowPlayingInfoDidChangeNotification] + Self.legacyNowPlayingInfoNotifications).forEach { name in
                guard observedNames.insert(name.rawValue).inserted else { return }

                NotificationCenter.default.publisher(for: name, object: nil)
>>>>>>> 115a66a0
                    .sink { [weak self] _ in
                        self?.updateNowPlayingMetadata()
                    }
                    .store(in: &cancellables)
            }

            NotificationCenter.default.publisher(for: UIApplication.willEnterForegroundNotification)
                .sink { [weak self] _ in
                    self?.updateNowPlayingMetadata()
                }
                .store(in: &cancellables)

            Timer.publish(every: 5, on: .main, in: .common)
                .autoconnect()
                .sink { [weak self] _ in
                    self?.updateNowPlayingMetadata()
                }
                .store(in: &cancellables)
        }

        configureMusicPlayerMonitoring()
        updateNowPlayingMetadata()
    }

    private func configureMusicPlayerMonitoring() {
        let status = MPMediaLibrary.authorizationStatus()

        switch status {
        case .authorized:
            activateMusicPlayerMonitoring()
        case .notDetermined:
            MPMediaLibrary.requestAuthorization { [weak self] newStatus in
                guard let self = self else { return }
                DispatchQueue.main.async {
                    if newStatus == .authorized {
                        self.authorizationError = nil
                        self.activateMusicPlayerMonitoring()
                        self.updateNowPlayingMetadata()
                    } else {
                        self.handleMediaLibraryDenied()
                    }
                }
            }
        default:
            DispatchQueue.main.async { [weak self] in
                self?.handleMediaLibraryDenied()
            }
        }
    }

    private func activateMusicPlayerMonitoring() {
        guard !musicPlayerMonitoringActive else { return }

        musicPlayerMonitoringActive = true
        musicPlayer.beginGeneratingPlaybackNotifications()

        NotificationCenter.default.publisher(for: .MPMusicPlayerControllerNowPlayingItemDidChange, object: musicPlayer)
            .sink { [weak self] _ in
                self?.updateNowPlayingMetadata()
            }
            .store(in: &cancellables)

        NotificationCenter.default.publisher(for: .MPMusicPlayerControllerPlaybackStateDidChange, object: musicPlayer)
            .sink { [weak self] _ in
                self?.updateNowPlayingMetadata()
            }
            .store(in: &cancellables)
    }

    private func deactivateMusicPlayerMonitoring() {
        guard musicPlayerMonitoringActive else { return }
        musicPlayer.endGeneratingPlaybackNotifications()
        musicPlayerMonitoringActive = false
    }

    private func handleMediaLibraryDenied() {
        if songFromNowPlayingInfo(activeNowPlayingInfo()) == nil {
            authorizationError = Self.authorizationMessage
            currentSong = .empty
        }
    }
<<<<<<< HEAD

    private func updateNowPlayingMetadata() {
        guard notificationsActive else { return }

        DispatchQueue.main.async { [weak self] in
            self?.refreshNowPlayingMetadataOnMainThread()
        }
    }

    private func refreshNowPlayingMetadataOnMainThread() {
        guard notificationsActive else { return }

        let infoSong = songFromNowPlayingInfo(activeNowPlayingInfo())
        let playerSong = musicPlayerMonitoringActive ? songFromMediaItem(musicPlayer.nowPlayingItem) : nil
        let song = infoSong ?? playerSong ?? .empty

        if song != .empty {
            authorizationError = nil
        }

        currentSong = song
    }

    private func songFromNowPlayingInfo(_ info: [String: Any]?) -> Song? {
        guard let info = info else { return nil }

        let title = normalizedString(for: Self.nowPlayingInfoTitleKeys, hints: Self.nowPlayingInfoTitleHints, in: info)
        let artist = normalizedString(for: Self.nowPlayingInfoArtistKeys, hints: Self.nowPlayingInfoArtistHints, in: info)
        let album = normalizedString(for: Self.nowPlayingInfoAlbumKeys, hints: Self.nowPlayingInfoAlbumHints, in: info)

        guard [title, artist, album].contains(where: { !$0.isEmpty }) else { return nil }

        return Song(artist: artist, album: album, title: title)
    }

    private func activeNowPlayingInfo() -> [String: Any]? {
        if let info = MPNowPlayingInfoCenter.default().nowPlayingInfo, !info.isEmpty {
            return info
        }

=======

    private func updateNowPlayingMetadata() {
        guard notificationsActive else { return }

        DispatchQueue.main.async { [weak self] in
            self?.refreshNowPlayingMetadataOnMainThread()
        }
    }

    private func refreshNowPlayingMetadataOnMainThread() {
        guard notificationsActive else { return }

        let infoSong = songFromNowPlayingInfo(activeNowPlayingInfo())
        let playerSong = musicPlayerMonitoringActive ? songFromMediaItem(musicPlayer.nowPlayingItem) : nil
        let song = infoSong ?? playerSong ?? .empty

        if song != .empty {
            authorizationError = nil
        }

        currentSong = song
    }

    private func songFromNowPlayingInfo(_ info: [String: Any]?) -> Song? {
        guard let info = info else { return nil }

        let title = normalizedString(for: Self.nowPlayingInfoTitleKeys, hints: Self.nowPlayingInfoTitleHints, in: info)
        let artist = normalizedString(for: Self.nowPlayingInfoArtistKeys, hints: Self.nowPlayingInfoArtistHints, in: info)
        let album = normalizedString(for: Self.nowPlayingInfoAlbumKeys, hints: Self.nowPlayingInfoAlbumHints, in: info)

        guard [title, artist, album].contains(where: { !$0.isEmpty }) else { return nil }

        return Song(artist: artist, album: album, title: title)
    }

    private func activeNowPlayingInfo() -> [String: Any]? {
        if let info = MPNowPlayingInfoCenter.default().nowPlayingInfo, !info.isEmpty {
            return info
        }

>>>>>>> 115a66a0
        return nil
    }

    private func songFromMediaItem(_ item: MPMediaItem?) -> Song? {
        guard let item = item else { return nil }

        let title = item.title?.trimmed ?? ""
        let artist = item.artist?.trimmed ?? ""
        let album = item.albumTitle?.trimmed ?? ""

        guard [title, artist, album].contains(where: { !$0.isEmpty }) else { return nil }

        return Song(artist: artist, album: album, title: title)
    }

    @MainActor
    func openSettings() {
        guard let url = URL(string: UIApplication.openSettingsURLString) else { return }
        UIApplication.shared.open(url)
    }
}

private extension String {
    var trimmed: String {
        trimmingCharacters(in: .whitespacesAndNewlines)
    }
}

private extension NowPlayingManager {
<<<<<<< HEAD
    private static func typedNowPlayingInfoCenterNotification() -> Notification.Name? {
        guard let frameworkHandle = dlopen("/System/Library/Frameworks/MediaPlayer.framework/MediaPlayer", RTLD_LAZY) else {
            return nil
        }

        defer { dlclose(frameworkHandle) }

        guard let symbol = dlsym(frameworkHandle, "MPNowPlayingInfoCenterDidChangeNotification") else {
            return nil
        }

        let pointer = symbol.assumingMemoryBound(to: Optional<AnyObject>.self)

        guard let nsString = pointer.pointee as? NSString else {
            return nil
        }

        let rawValue = nsString.trimmingCharacters(in: .whitespacesAndNewlines)

        guard !rawValue.isEmpty else { return nil }

        return Notification.Name(rawValue as String)
    }

=======
>>>>>>> 115a66a0
    static let nowPlayingInfoTitleHints = ["title", "song", "track", "name"]
    static let nowPlayingInfoArtistHints = ["artist", "performer", "subtitle", "channel", "singer"]
    static let nowPlayingInfoAlbumHints = ["album", "collection", "playlist"]

    func normalizedString(for keys: [String], hints: [String], in info: [String: Any]) -> String {
        for key in keys {
            if let normalized = normalizedValue(info[key]) {
                return normalized
            }
        }

        for (key, value) in info {
            let lowerKey = key.lowercased()
            if hints.contains(where: { lowerKey.contains($0) }), let normalized = normalizedValue(value) {
                return normalized
            }
        }

        return ""
    }

    func normalizedValue(_ value: Any?) -> String? {
        guard let value else { return nil }

        if let string = value as? String {
            let trimmed = string.trimmed
            return trimmed.isEmpty ? nil : trimmed
        }

        if let string = value as? NSString {
            let trimmed = string.trimmingCharacters(in: .whitespacesAndNewlines)
            return trimmed.isEmpty ? nil : trimmed
        }

        if let string = value as? NSAttributedString {
            let trimmed = string.string.trimmed
            return trimmed.isEmpty ? nil : trimmed
        }

        if let number = value as? NSNumber {
            let trimmed = number.stringValue.trimmed
            return trimmed.isEmpty ? nil : trimmed
        }

        if let dictionary = value as? [String: Any] {
            for nestedValue in dictionary.values {
                if let normalized = normalizedValue(nestedValue) {
                    return normalized
                }
            }
            return nil
        }

        if let array = value as? [Any] {
            for element in array {
                if let normalized = normalizedValue(element) {
                    return normalized
                }
            }
            return nil
        }

        if let describable = value as? CustomStringConvertible {
            let trimmed = describable.description.trimmed
            return trimmed.isEmpty ? nil : trimmed
        }

        return nil
    }
<<<<<<< HEAD
=======
}

private extension MPNowPlayingInfoCenter {
    static var typedDidChangeNotification: Notification.Name? {
        guard let handle = dlopen("/System/Library/Frameworks/MediaPlayer.framework/MediaPlayer", RTLD_LAZY) else {
            return nil
        }

        defer { dlclose(handle) }

        guard let symbol = dlsym(handle, "MPNowPlayingInfoCenterDidChangeNotification") else {
            return nil
        }

        let pointer = symbol.assumingMemoryBound(to: Optional<AnyObject>.self)

        guard let rawString = pointer.pointee as? NSString else {
            return nil
        }

        let trimmed = rawString.trimmingCharacters(in: .whitespacesAndNewlines)

        guard !trimmed.isEmpty else { return nil }

        return Notification.Name(trimmed as String)
    }
>>>>>>> 115a66a0
}<|MERGE_RESOLUTION|>--- conflicted
+++ resolved
@@ -14,30 +14,6 @@
     }
 
     private static let authorizationMessage = "Enable Media & Apple Music access in Settings to monitor Apple Music playback."
-<<<<<<< HEAD
-    private static let nowPlayingInfoCenterNotifications: [Notification.Name] = {
-        var names: [Notification.Name] = [
-            Notification.Name("MPNowPlayingInfoCenterDidChangeNotification"),
-            Notification.Name("MPNowPlayingInfoDidChange"),
-            Notification.Name("MPNowPlayingInfoCenterNowPlayingInfoDidChange")
-        ]
-
-        if let compatibilityName = NowPlayingManager.typedNowPlayingInfoCenterNotification() {
-            names.insert(compatibilityName, at: 0)
-        }
-
-        var unique: [Notification.Name] = []
-        var seen = Set<String>()
-
-        for name in names {
-            if seen.insert(name.rawValue).inserted {
-                unique.append(name)
-            }
-        }
-
-        return unique
-    }()
-=======
     private static let nowPlayingInfoDidChangeNotification: Notification.Name = {
         if let typed = MPNowPlayingInfoCenter.typedDidChangeNotification {
             return typed
@@ -50,7 +26,6 @@
         Notification.Name("MPNowPlayingInfoCenterDidChangeNotification"),
         Notification.Name("MPNowPlayingInfoCenterNowPlayingInfoDidChange")
     ]
->>>>>>> 115a66a0
     private static let nowPlayingInfoTitleKeys: [String] = [
         MPMediaItemPropertyTitle,
         "kMRMediaRemoteNowPlayingInfoTitle",
@@ -118,25 +93,16 @@
         guard wantsMonitoring else {
             return
         }
-<<<<<<< HEAD
 
         if !notificationsActive {
             notificationsActive = true
 
-            Self.nowPlayingInfoCenterNotifications.forEach { name in
-                NotificationCenter.default.publisher(for: name, object: MPNowPlayingInfoCenter.default())
-=======
-
-        if !notificationsActive {
-            notificationsActive = true
-
             var observedNames = Set<String>()
 
             ([Self.nowPlayingInfoDidChangeNotification] + Self.legacyNowPlayingInfoNotifications).forEach { name in
                 guard observedNames.insert(name.rawValue).inserted else { return }
 
                 NotificationCenter.default.publisher(for: name, object: nil)
->>>>>>> 115a66a0
                     .sink { [weak self] _ in
                         self?.updateNowPlayingMetadata()
                     }
@@ -218,7 +184,6 @@
             currentSong = .empty
         }
     }
-<<<<<<< HEAD
 
     private func updateNowPlayingMetadata() {
         guard notificationsActive else { return }
@@ -259,48 +224,6 @@
             return info
         }
 
-=======
-
-    private func updateNowPlayingMetadata() {
-        guard notificationsActive else { return }
-
-        DispatchQueue.main.async { [weak self] in
-            self?.refreshNowPlayingMetadataOnMainThread()
-        }
-    }
-
-    private func refreshNowPlayingMetadataOnMainThread() {
-        guard notificationsActive else { return }
-
-        let infoSong = songFromNowPlayingInfo(activeNowPlayingInfo())
-        let playerSong = musicPlayerMonitoringActive ? songFromMediaItem(musicPlayer.nowPlayingItem) : nil
-        let song = infoSong ?? playerSong ?? .empty
-
-        if song != .empty {
-            authorizationError = nil
-        }
-
-        currentSong = song
-    }
-
-    private func songFromNowPlayingInfo(_ info: [String: Any]?) -> Song? {
-        guard let info = info else { return nil }
-
-        let title = normalizedString(for: Self.nowPlayingInfoTitleKeys, hints: Self.nowPlayingInfoTitleHints, in: info)
-        let artist = normalizedString(for: Self.nowPlayingInfoArtistKeys, hints: Self.nowPlayingInfoArtistHints, in: info)
-        let album = normalizedString(for: Self.nowPlayingInfoAlbumKeys, hints: Self.nowPlayingInfoAlbumHints, in: info)
-
-        guard [title, artist, album].contains(where: { !$0.isEmpty }) else { return nil }
-
-        return Song(artist: artist, album: album, title: title)
-    }
-
-    private func activeNowPlayingInfo() -> [String: Any]? {
-        if let info = MPNowPlayingInfoCenter.default().nowPlayingInfo, !info.isEmpty {
-            return info
-        }
-
->>>>>>> 115a66a0
         return nil
     }
 
@@ -330,33 +253,6 @@
 }
 
 private extension NowPlayingManager {
-<<<<<<< HEAD
-    private static func typedNowPlayingInfoCenterNotification() -> Notification.Name? {
-        guard let frameworkHandle = dlopen("/System/Library/Frameworks/MediaPlayer.framework/MediaPlayer", RTLD_LAZY) else {
-            return nil
-        }
-
-        defer { dlclose(frameworkHandle) }
-
-        guard let symbol = dlsym(frameworkHandle, "MPNowPlayingInfoCenterDidChangeNotification") else {
-            return nil
-        }
-
-        let pointer = symbol.assumingMemoryBound(to: Optional<AnyObject>.self)
-
-        guard let nsString = pointer.pointee as? NSString else {
-            return nil
-        }
-
-        let rawValue = nsString.trimmingCharacters(in: .whitespacesAndNewlines)
-
-        guard !rawValue.isEmpty else { return nil }
-
-        return Notification.Name(rawValue as String)
-    }
-
-=======
->>>>>>> 115a66a0
     static let nowPlayingInfoTitleHints = ["title", "song", "track", "name"]
     static let nowPlayingInfoArtistHints = ["artist", "performer", "subtitle", "channel", "singer"]
     static let nowPlayingInfoAlbumHints = ["album", "collection", "playlist"]
@@ -426,8 +322,6 @@
 
         return nil
     }
-<<<<<<< HEAD
-=======
 }
 
 private extension MPNowPlayingInfoCenter {
@@ -454,5 +348,4 @@
 
         return Notification.Name(trimmed as String)
     }
->>>>>>> 115a66a0
 }