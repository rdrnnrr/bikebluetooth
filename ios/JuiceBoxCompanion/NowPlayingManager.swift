import Foundation
import Combine
import MediaPlayer
import UIKit

final class NowPlayingManager: ObservableObject {
    struct Song: Equatable {
        var artist: String
        var album: String
        var title: String

        static let empty = Song(artist: "", album: "", title: "")
    }

    @Published private(set) var currentSong: Song = .empty
    @Published private(set) var authorizationError: String?

    private var cancellables = Set<AnyCancellable>()
    private let nowPlayingInfoCenter = MPNowPlayingInfoCenter.default()
    private var notificationsActive = false
    private var wantsMonitoring = false

    init(preview: Bool = false) {
        if preview {
            currentSong = Song(artist: "Daft Punk", album: "Discovery", title: "Harder, Better, Faster, Stronger")
        }
    }

    deinit {
        stopMonitoring()
    }

    func beginMonitoring() {
        wantsMonitoring = true
        authorizationError = nil
        startMonitoringIfNeeded()
    }

    func stopMonitoring() {
        wantsMonitoring = false
        notificationsActive = false
        cancellables.removeAll()
    }

    private func updateFromNowPlayingInfo() {
        guard notificationsActive else { return }

        let info = nowPlayingInfoCenter.nowPlayingInfo ?? [:]
        let title = info[MPMediaItemPropertyTitle] as? String ?? ""
        let artist = info[MPMediaItemPropertyArtist] as? String ?? ""
        let album = info[MPMediaItemPropertyAlbumTitle] as? String ?? ""

        let song = Song(artist: artist, album: album, title: title)

        DispatchQueue.main.async {
            if song == .empty {
                self.currentSong = .empty
            } else {
                self.currentSong = song
            }
        }
    }

    private func startMonitoringIfNeeded() {
        guard wantsMonitoring, !notificationsActive else {
            updateFromNowPlayingInfo()
            return
        }

        notificationsActive = true

<<<<<<< HEAD
        // Removed nonexistent MPNowPlayingInfoCenterNowPlayingInfoDidChange notification.
=======
        NotificationCenter.default.publisher(for: MPNowPlayingInfoCenter.nowPlayingInfoDidChangeNotification)
            .sink { [weak self] _ in
                self?.updateFromNowPlayingInfo()
            }
            .store(in: &cancellables)
>>>>>>> 33f4aa18

        NotificationCenter.default.publisher(for: UIApplication.willEnterForegroundNotification)
            .sink { [weak self] _ in
                self?.updateFromNowPlayingInfo()
            }
            .store(in: &cancellables)

        Timer.publish(every: 5, on: .main, in: .common)
            .autoconnect()
            .sink { [weak self] _ in
                self?.updateFromNowPlayingInfo()
            }
            .store(in: &cancellables)

        updateFromNowPlayingInfo()
    }

    @MainActor
    func openSettings() {
        guard let url = URL(string: UIApplication.openSettingsURLString) else { return }
        UIApplication.shared.open(url)
    }
}<|MERGE_RESOLUTION|>--- conflicted
+++ resolved
@@ -69,15 +69,11 @@
 
         notificationsActive = true
 
-<<<<<<< HEAD
-        // Removed nonexistent MPNowPlayingInfoCenterNowPlayingInfoDidChange notification.
-=======
         NotificationCenter.default.publisher(for: MPNowPlayingInfoCenter.nowPlayingInfoDidChangeNotification)
             .sink { [weak self] _ in
                 self?.updateFromNowPlayingInfo()
             }
             .store(in: &cancellables)
->>>>>>> 33f4aa18
 
         NotificationCenter.default.publisher(for: UIApplication.willEnterForegroundNotification)
             .sink { [weak self] _ in
