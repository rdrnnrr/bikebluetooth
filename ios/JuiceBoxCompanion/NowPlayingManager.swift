import Foundation
import Combine
import MediaPlayer
import UIKit
import Darwin

final class NowPlayingManager: ObservableObject {
    struct Song: Equatable {
        var artist: String
        var album: String
        var title: String

        static let empty = Song(artist: "", album: "", title: "")
    }

    private static let authorizationMessage = "Enable Media & Apple Music access in Settings to monitor Apple Music playback."
    private static let nowPlayingInfoCenterNotifications: [Notification.Name] = {
        var names: [Notification.Name] = [
            Notification.Name("MPNowPlayingInfoCenterDidChangeNotification"),
            Notification.Name("MPNowPlayingInfoDidChange"),
            Notification.Name("MPNowPlayingInfoCenterNowPlayingInfoDidChange")
        ]

<<<<<<< HEAD
        if let compatibilityName = Self.typedNowPlayingInfoCenterNotification() {
=======
        if let compatibilityName = NowPlayingManager.typedNowPlayingInfoCenterNotification() {
>>>>>>> 51c1133b
            names.insert(compatibilityName, at: 0)
        }

        var unique: [Notification.Name] = []
        var seen = Set<String>()

        for name in names {
            if seen.insert(name.rawValue).inserted {
                unique.append(name)
            }
        }

        return unique
    }()
    private static let nowPlayingInfoTitleKeys: [String] = [
        MPMediaItemPropertyTitle,
        "kMRMediaRemoteNowPlayingInfoTitle",
        "title",
        "song",
        "trackName",
        "kMRMediaRemoteNowPlayingInfoContentTitle",
        "kMRMediaRemoteNowPlayingInfoQueueItem"
    ]
    private static let nowPlayingInfoArtistKeys: [String] = [
        MPMediaItemPropertyArtist,
        MPMediaItemPropertyAlbumArtist,
        "kMRMediaRemoteNowPlayingInfoArtist",
        "kMRMediaRemoteNowPlayingInfoAlbumArtist",
        "artist",
        "subtitle",
        "performer",
        "kMRMediaRemoteNowPlayingInfoPerformer",
        "kMRMediaRemoteNowPlayingInfoRadioStationName",
        "kMRMediaRemoteNowPlayingInfoContentAuthor",
        "kMRMediaRemoteNowPlayingInfoSubtitle"
    ]
    private static let nowPlayingInfoAlbumKeys: [String] = [
        MPMediaItemPropertyAlbumTitle,
        "kMRMediaRemoteNowPlayingInfoAlbum",
        "album",
        "collection",
        "kMRMediaRemoteNowPlayingInfoContentCollection",
        "kMRMediaRemoteNowPlayingInfoLocalizedAlbumName"
    ]

    @Published private(set) var currentSong: Song = .empty
    @Published private(set) var authorizationError: String?

    private var cancellables = Set<AnyCancellable>()
    private let musicPlayer = MPMusicPlayerController.systemMusicPlayer
    private var notificationsActive = false
    private var wantsMonitoring = false
    private var musicPlayerMonitoringActive = false

    init(preview: Bool = false) {
        if preview {
            currentSong = Song(artist: "Daft Punk", album: "Discovery", title: "Harder, Better, Faster, Stronger")
        }
    }

    deinit {
        stopMonitoring()
    }

    func beginMonitoring() {
        wantsMonitoring = true
        authorizationError = nil
        startMonitoringIfNeeded()
    }

    func stopMonitoring() {
        wantsMonitoring = false
        deactivateMusicPlayerMonitoring()
        notificationsActive = false
        cancellables.removeAll()
    }

    private func startMonitoringIfNeeded() {
        guard wantsMonitoring else {
            return
        }

        if !notificationsActive {
            notificationsActive = true

            Self.nowPlayingInfoCenterNotifications.forEach { name in
                NotificationCenter.default.publisher(for: name, object: MPNowPlayingInfoCenter.default())
                    .sink { [weak self] _ in
                        self?.updateNowPlayingMetadata()
                    }
                    .store(in: &cancellables)
            }

            NotificationCenter.default.publisher(for: UIApplication.willEnterForegroundNotification)
                .sink { [weak self] _ in
                    self?.updateNowPlayingMetadata()
                }
                .store(in: &cancellables)

            Timer.publish(every: 5, on: .main, in: .common)
                .autoconnect()
                .sink { [weak self] _ in
                    self?.updateNowPlayingMetadata()
                }
                .store(in: &cancellables)
        }

        configureMusicPlayerMonitoring()
        updateNowPlayingMetadata()
    }

    private func configureMusicPlayerMonitoring() {
        let status = MPMediaLibrary.authorizationStatus()

        switch status {
        case .authorized:
            activateMusicPlayerMonitoring()
        case .notDetermined:
            MPMediaLibrary.requestAuthorization { [weak self] newStatus in
                guard let self = self else { return }
                DispatchQueue.main.async {
                    if newStatus == .authorized {
                        self.authorizationError = nil
                        self.activateMusicPlayerMonitoring()
                        self.updateNowPlayingMetadata()
                    } else {
                        self.handleMediaLibraryDenied()
                    }
                }
            }
        default:
            DispatchQueue.main.async { [weak self] in
                self?.handleMediaLibraryDenied()
            }
        }
    }

    private func activateMusicPlayerMonitoring() {
        guard !musicPlayerMonitoringActive else { return }

        musicPlayerMonitoringActive = true
        musicPlayer.beginGeneratingPlaybackNotifications()

        NotificationCenter.default.publisher(for: .MPMusicPlayerControllerNowPlayingItemDidChange, object: musicPlayer)
            .sink { [weak self] _ in
                self?.updateNowPlayingMetadata()
            }
            .store(in: &cancellables)

        NotificationCenter.default.publisher(for: .MPMusicPlayerControllerPlaybackStateDidChange, object: musicPlayer)
            .sink { [weak self] _ in
                self?.updateNowPlayingMetadata()
            }
            .store(in: &cancellables)
    }

    private func deactivateMusicPlayerMonitoring() {
        guard musicPlayerMonitoringActive else { return }
        musicPlayer.endGeneratingPlaybackNotifications()
        musicPlayerMonitoringActive = false
    }

    private func handleMediaLibraryDenied() {
        if songFromNowPlayingInfo(activeNowPlayingInfo()) == nil {
            authorizationError = Self.authorizationMessage
            currentSong = .empty
        }
    }

    private func updateNowPlayingMetadata() {
        guard notificationsActive else { return }

        DispatchQueue.global(qos: .userInitiated).async { [weak self] in
            guard let self = self else { return }

            let infoSong = self.songFromNowPlayingInfo(self.activeNowPlayingInfo())
            let playerSong = self.musicPlayerMonitoringActive ? self.songFromMediaItem(self.musicPlayer.nowPlayingItem) : nil
            let song = infoSong ?? playerSong ?? .empty

            DispatchQueue.main.async {
                if song != .empty {
                    self.authorizationError = nil
                }
                self.currentSong = song
            }
        }
    }

    private func songFromNowPlayingInfo(_ info: [String: Any]?) -> Song? {
        guard let info = info else { return nil }

        let title = normalizedString(for: Self.nowPlayingInfoTitleKeys, hints: Self.nowPlayingInfoTitleHints, in: info)
        let artist = normalizedString(for: Self.nowPlayingInfoArtistKeys, hints: Self.nowPlayingInfoArtistHints, in: info)
        let album = normalizedString(for: Self.nowPlayingInfoAlbumKeys, hints: Self.nowPlayingInfoAlbumHints, in: info)

        guard [title, artist, album].contains(where: { !$0.isEmpty }) else { return nil }

        return Song(artist: artist, album: album, title: title)
    }

    private func activeNowPlayingInfo() -> [String: Any]? {
        if let info = MPNowPlayingInfoCenter.default().nowPlayingInfo, !info.isEmpty {
            return info
        }

        return nil
    }

    private func songFromMediaItem(_ item: MPMediaItem?) -> Song? {
        guard let item = item else { return nil }

        let title = item.title?.trimmed ?? ""
        let artist = item.artist?.trimmed ?? ""
        let album = item.albumTitle?.trimmed ?? ""

        guard [title, artist, album].contains(where: { !$0.isEmpty }) else { return nil }

        return Song(artist: artist, album: album, title: title)
    }

    @MainActor
    func openSettings() {
        guard let url = URL(string: UIApplication.openSettingsURLString) else { return }
        UIApplication.shared.open(url)
    }
}

private extension String {
    var trimmed: String {
        trimmingCharacters(in: .whitespacesAndNewlines)
    }
}

private extension NowPlayingManager {
    private static func typedNowPlayingInfoCenterNotification() -> Notification.Name? {
        guard let frameworkHandle = dlopen("/System/Library/Frameworks/MediaPlayer.framework/MediaPlayer", RTLD_LAZY) else {
            return nil
        }

        defer { dlclose(frameworkHandle) }

        guard let symbol = dlsym(frameworkHandle, "MPNowPlayingInfoCenterDidChangeNotification") else {
            return nil
        }

        let pointer = symbol.assumingMemoryBound(to: Optional<AnyObject>.self)

        guard let nsString = pointer.pointee as? NSString else {
            return nil
        }

        let rawValue = nsString.trimmingCharacters(in: .whitespacesAndNewlines)

        guard !rawValue.isEmpty else { return nil }

        return Notification.Name(rawValue as String)
    }

    static let nowPlayingInfoTitleHints = ["title", "song", "track", "name"]
    static let nowPlayingInfoArtistHints = ["artist", "performer", "subtitle", "channel", "singer"]
    static let nowPlayingInfoAlbumHints = ["album", "collection", "playlist"]

    func normalizedString(for keys: [String], hints: [String], in info: [String: Any]) -> String {
        for key in keys {
            if let normalized = normalizedValue(info[key]) {
                return normalized
            }
        }

        for (key, value) in info {
            let lowerKey = key.lowercased()
            if hints.contains(where: { lowerKey.contains($0) }), let normalized = normalizedValue(value) {
                return normalized
            }
        }

        return ""
    }

    func normalizedValue(_ value: Any?) -> String? {
        guard let value else { return nil }

        if let string = value as? String {
            let trimmed = string.trimmed
            return trimmed.isEmpty ? nil : trimmed
        }

        if let string = value as? NSString {
            let trimmed = string.trimmingCharacters(in: .whitespacesAndNewlines)
            return trimmed.isEmpty ? nil : trimmed
        }

        if let string = value as? NSAttributedString {
            let trimmed = string.string.trimmed
            return trimmed.isEmpty ? nil : trimmed
        }

        if let number = value as? NSNumber {
            let trimmed = number.stringValue.trimmed
            return trimmed.isEmpty ? nil : trimmed
        }

        if let dictionary = value as? [String: Any] {
            for nestedValue in dictionary.values {
                if let normalized = normalizedValue(nestedValue) {
                    return normalized
                }
            }
            return nil
        }

        if let array = value as? [Any] {
            for element in array {
                if let normalized = normalizedValue(element) {
                    return normalized
                }
            }
            return nil
        }

        if let describable = value as? CustomStringConvertible {
            let trimmed = describable.description.trimmed
            return trimmed.isEmpty ? nil : trimmed
        }

        return nil
    }
}<|MERGE_RESOLUTION|>--- conflicted
+++ resolved
@@ -21,11 +21,7 @@
             Notification.Name("MPNowPlayingInfoCenterNowPlayingInfoDidChange")
         ]
 
-<<<<<<< HEAD
-        if let compatibilityName = Self.typedNowPlayingInfoCenterNotification() {
-=======
         if let compatibilityName = NowPlayingManager.typedNowPlayingInfoCenterNotification() {
->>>>>>> 51c1133b
             names.insert(compatibilityName, at: 0)
         }
 
