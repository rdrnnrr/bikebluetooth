import Foundation
import Combine
import MediaPlayer
import UIKit

final class NowPlayingManager: ObservableObject {
    struct Song: Equatable {
        var artist: String
        var album: String
        var title: String

        static let empty = Song(artist: "", album: "", title: "")
    }

    private static let authorizationMessage = "Enable Media & Apple Music access in Settings to monitor playback."
    private static let nowPlayingInfoNotifications: [Notification.Name] = [
        Notification.Name("MPNowPlayingInfoDidChange"),
        Notification.Name("MPNowPlayingInfoCenterDidChangeNotification"),
        Notification.Name("MPNowPlayingInfoCenterNowPlayingInfoDidChange")
    ]
    private static let nowPlayingTitleKeys: [String] = [
        MPMediaItemPropertyTitle,
        "kMRMediaRemoteNowPlayingInfoTitle",
        "kMRMediaRemoteNowPlayingInfoContentTitle",
        "title",
        "song"
    ]
    private static let nowPlayingArtistKeys: [String] = [
        MPMediaItemPropertyArtist,
        MPMediaItemPropertyAlbumArtist,
        "kMRMediaRemoteNowPlayingInfoArtist",
        "kMRMediaRemoteNowPlayingInfoAlbumArtist",
        "kMRMediaRemoteNowPlayingInfoContentAuthor",
        "artist",
        "subtitle"
    ]
    private static let nowPlayingAlbumKeys: [String] = [
        MPMediaItemPropertyAlbumTitle,
        "kMRMediaRemoteNowPlayingInfoAlbum",
        "kMRMediaRemoteNowPlayingInfoContentCollection",
        "album",
        "collection"
    ]

    @Published private(set) var currentSong: Song = .empty
    @Published private(set) var authorizationError: String?

    private var cancellables = Set<AnyCancellable>()
    private let musicPlayer = MPMusicPlayerController.systemMusicPlayer
    private var wantsMonitoring = false
    private var notificationsActive = false
    private var musicPlayerMonitoringActive = false

    init(preview: Bool = false) {
        if preview {
            currentSong = Song(artist: "Daft Punk", album: "Discovery", title: "Harder, Better, Faster, Stronger")
        }
    }

    deinit {
        stopMonitoring()
    }

    func beginMonitoring() {
        wantsMonitoring = true
        authorizationError = nil
        startMonitoringIfNeeded()
    }

    func stopMonitoring() {
        wantsMonitoring = false
        deactivateMusicPlayerMonitoring()
        notificationsActive = false
        cancellables.removeAll()
        DispatchQueue.main.async { [weak self] in
            self?.currentSong = .empty
            NowPlayingSharedStore.save(song: nil)
        }
    }

    private func startMonitoringIfNeeded() {
        guard wantsMonitoring else { return }

        configureMusicPlayerAuthorization()

        guard !notificationsActive else {
            updateNowPlayingMetadata()
            return
        }

        notificationsActive = true

        for name in Self.nowPlayingInfoNotifications {
            NotificationCenter.default.publisher(for: name, object: nil)
                .sink { [weak self] _ in
                    self?.updateNowPlayingMetadata()
                }
                .store(in: &cancellables)
        }

        NotificationCenter.default.publisher(for: UIApplication.willEnterForegroundNotification)
            .sink { [weak self] _ in
                self?.updateNowPlayingMetadata()
            }
            .store(in: &cancellables)

        Timer.publish(every: 5, on: .main, in: .common)
            .autoconnect()
            .sink { [weak self] _ in
                self?.updateNowPlayingMetadata()
            }
            .store(in: &cancellables)

        updateNowPlayingMetadata()
    }

    private func configureMusicPlayerAuthorization() {
        let status = MPMediaLibrary.authorizationStatus()

        switch status {
        case .authorized:
            activateMusicPlayerMonitoring()
        case .notDetermined:
            MPMediaLibrary.requestAuthorization { [weak self] newStatus in
                guard let self = self else { return }
                DispatchQueue.main.async {
                    if newStatus == .authorized {
                        self.authorizationError = nil
                        self.activateMusicPlayerMonitoring()
                        self.updateNowPlayingMetadata()
                    } else {
                        self.handleMediaLibraryDenied()
                    }
                }
            }
        default:
            DispatchQueue.main.async { [weak self] in
                self?.handleMediaLibraryDenied()
            }
        }
    }

    private func activateMusicPlayerMonitoring() {
        guard !musicPlayerMonitoringActive else { return }

        musicPlayerMonitoringActive = true
        musicPlayer.beginGeneratingPlaybackNotifications()

        NotificationCenter.default.publisher(for: .MPMusicPlayerControllerNowPlayingItemDidChange, object: musicPlayer)
            .sink { [weak self] _ in
                self?.updateNowPlayingMetadata()
            }
            .store(in: &cancellables)

        NotificationCenter.default.publisher(for: .MPMusicPlayerControllerPlaybackStateDidChange, object: musicPlayer)
            .sink { [weak self] _ in
                self?.updateNowPlayingMetadata()
            }
            .store(in: &cancellables)
    }

    private func deactivateMusicPlayerMonitoring() {
        guard musicPlayerMonitoringActive else { return }
        musicPlayer.endGeneratingPlaybackNotifications()
        musicPlayerMonitoringActive = false
    }

    private func handleMediaLibraryDenied() {
        if songFromNowPlayingInfo(MPNowPlayingInfoCenter.default().nowPlayingInfo) == nil {
            authorizationError = Self.authorizationMessage
            currentSong = .empty
            NowPlayingSharedStore.save(song: nil)
        }
    }

    private func updateNowPlayingMetadata() {
<<<<<<< HEAD
        let infoSong = songFromNowPlayingInfo(MPNowPlayingInfoCenter.default().nowPlayingInfo)
        let playerSong = musicPlayerMonitoringActive ? songFromMediaItem(musicPlayer.nowPlayingItem) : nil
        let song = infoSong ?? playerSong ?? .empty

        DispatchQueue.main.async { [weak self] in
            guard let self else { return }
            if song != .empty {
                self.authorizationError = nil
=======
        guard notificationsActive else { return }

        DispatchQueue.global(qos: .userInitiated).async { [weak self] in
            guard let self = self else { return }

            let activeInfo = self.activeNowPlayingInfo()
            print("DEBUG: nowPlayingInfo dictionary: \(activeInfo ?? [:])")
            let infoSong = self.songFromNowPlayingInfo(activeInfo)
            let playerSong = self.musicPlayerMonitoringActive ? self.songFromMediaItem(self.musicPlayer.nowPlayingItem) : nil
            let song = infoSong ?? playerSong ?? .empty

            DispatchQueue.main.async {
                if song != .empty {
                    self.authorizationError = nil
                }
                self.currentSong = song
                let sharedSong = song == .empty ? nil : NowPlayingSharedSong(artist: song.artist, album: song.album, title: song.title)
                NowPlayingSharedStore.save(song: sharedSong)
>>>>>>> 23d1adb8
            }
            self.currentSong = song
        }
    }

    private func songFromNowPlayingInfo(_ info: [String: Any]?) -> Song? {
        guard let info = info else { return nil }

        var dictionaries: [[String: Any]] = [info]
        if let contentItem = info["kMRMediaRemoteNowPlayingInfoContentItem"] as? [String: Any] {
            dictionaries.append(contentItem)
        }
        if let queueEntry = info["kMRMediaRemoteNowPlayingInfoQueueEntry"] as? [String: Any] {
            dictionaries.append(queueEntry)
        }

        var title = ""
        var artist = ""
        var album = ""

        for dictionary in dictionaries {
            if title.isEmpty {
                title = value(for: Self.nowPlayingTitleKeys, in: dictionary) ?? ""
            }
            if artist.isEmpty {
                artist = value(for: Self.nowPlayingArtistKeys, in: dictionary) ?? ""
            }
            if album.isEmpty {
                album = value(for: Self.nowPlayingAlbumKeys, in: dictionary) ?? ""
            }
        }

        if title.isEmpty && artist.isEmpty && album.isEmpty {
            return nil
        }

        return Song(artist: artist, album: album, title: title)
    }

    private func songFromMediaItem(_ item: MPMediaItem?) -> Song? {
        guard let item = item else { return nil }

        let title = item.title?.trimmed ?? ""
        let artist = item.artist?.trimmed ?? ""
        let album = item.albumTitle?.trimmed ?? ""

        if title.isEmpty && artist.isEmpty && album.isEmpty {
            return nil
        }

        return Song(artist: artist, album: album, title: title)
    }

    private func value(for keys: [String], in dictionary: [String: Any]) -> String? {
        for key in keys {
            if let string = normalizedString(dictionary[key]) {
                return string
            }
        }
        return nil
    }

    private func normalizedString(_ value: Any?) -> String? {
        guard let value else { return nil }

        if let string = value as? String {
            let trimmed = string.trimmed
            return trimmed.isEmpty ? nil : trimmed
        }

        if let string = value as? NSString {
            let trimmed = string.trimmingCharacters(in: .whitespacesAndNewlines)
            return trimmed.isEmpty ? nil : trimmed
        }

        if let attributed = value as? NSAttributedString {
            let trimmed = attributed.string.trimmed
            return trimmed.isEmpty ? nil : trimmed
        }

        if let url = value as? URL {
            let trimmed = url.lastPathComponent.trimmingCharacters(in: .whitespacesAndNewlines)
            return trimmed.isEmpty ? nil : trimmed
        }

        if let describable = value as? CustomStringConvertible {
            let trimmed = describable.description.trimmingCharacters(in: .whitespacesAndNewlines)
            return trimmed.isEmpty ? nil : trimmed
        }

        return nil
    }

    @MainActor
    func openSettings() {
        guard let url = URL(string: UIApplication.openSettingsURLString) else { return }
        UIApplication.shared.open(url)
    }
}

private extension String {
    var trimmed: String {
        trimmingCharacters(in: .whitespacesAndNewlines)
    }
}<|MERGE_RESOLUTION|>--- conflicted
+++ resolved
@@ -2,6 +2,7 @@
 import Combine
 import MediaPlayer
 import UIKit
+import Darwin
 
 final class NowPlayingManager: ObservableObject {
     struct Song: Equatable {
@@ -12,34 +13,58 @@
         static let empty = Song(artist: "", album: "", title: "")
     }
 
-    private static let authorizationMessage = "Enable Media & Apple Music access in Settings to monitor playback."
-    private static let nowPlayingInfoNotifications: [Notification.Name] = [
-        Notification.Name("MPNowPlayingInfoDidChange"),
-        Notification.Name("MPNowPlayingInfoCenterDidChangeNotification"),
-        Notification.Name("MPNowPlayingInfoCenterNowPlayingInfoDidChange")
-    ]
-    private static let nowPlayingTitleKeys: [String] = [
+    private static let authorizationMessage = "Enable Media & Apple Music access in Settings to monitor Apple Music playback."
+    private static let nowPlayingInfoCenterNotifications: [Notification.Name] = {
+        var names: [Notification.Name] = [
+            Notification.Name("MPNowPlayingInfoCenterDidChangeNotification"),
+            Notification.Name("MPNowPlayingInfoDidChange"),
+            Notification.Name("MPNowPlayingInfoCenterNowPlayingInfoDidChange")
+        ]
+
+        if let compatibilityName = NowPlayingManager.typedNowPlayingInfoCenterNotification() {
+            names.insert(compatibilityName, at: 0)
+        }
+
+        var unique: [Notification.Name] = []
+        var seen = Set<String>()
+
+        for name in names {
+            if seen.insert(name.rawValue).inserted {
+                unique.append(name)
+            }
+        }
+
+        return unique
+    }()
+    private static let nowPlayingInfoTitleKeys: [String] = [
         MPMediaItemPropertyTitle,
         "kMRMediaRemoteNowPlayingInfoTitle",
+        "title",
+        "song",
+        "trackName",
         "kMRMediaRemoteNowPlayingInfoContentTitle",
-        "title",
-        "song"
+        "kMRMediaRemoteNowPlayingInfoQueueItem"
     ]
-    private static let nowPlayingArtistKeys: [String] = [
+    private static let nowPlayingInfoArtistKeys: [String] = [
         MPMediaItemPropertyArtist,
         MPMediaItemPropertyAlbumArtist,
         "kMRMediaRemoteNowPlayingInfoArtist",
         "kMRMediaRemoteNowPlayingInfoAlbumArtist",
+        "artist",
+        "subtitle",
+        "performer",
+        "kMRMediaRemoteNowPlayingInfoPerformer",
+        "kMRMediaRemoteNowPlayingInfoRadioStationName",
         "kMRMediaRemoteNowPlayingInfoContentAuthor",
-        "artist",
-        "subtitle"
+        "kMRMediaRemoteNowPlayingInfoSubtitle"
     ]
-    private static let nowPlayingAlbumKeys: [String] = [
+    private static let nowPlayingInfoAlbumKeys: [String] = [
         MPMediaItemPropertyAlbumTitle,
         "kMRMediaRemoteNowPlayingInfoAlbum",
+        "album",
+        "collection",
         "kMRMediaRemoteNowPlayingInfoContentCollection",
-        "album",
-        "collection"
+        "kMRMediaRemoteNowPlayingInfoLocalizedAlbumName"
     ]
 
     @Published private(set) var currentSong: Song = .empty
@@ -47,8 +72,8 @@
 
     private var cancellables = Set<AnyCancellable>()
     private let musicPlayer = MPMusicPlayerController.systemMusicPlayer
+    private var notificationsActive = false
     private var wantsMonitoring = false
-    private var notificationsActive = false
     private var musicPlayerMonitoringActive = false
 
     init(preview: Bool = false) {
@@ -79,42 +104,40 @@
     }
 
     private func startMonitoringIfNeeded() {
-        guard wantsMonitoring else { return }
-
-        configureMusicPlayerAuthorization()
-
-        guard !notificationsActive else {
-            updateNowPlayingMetadata()
+        guard wantsMonitoring else {
             return
         }
 
-        notificationsActive = true
-
-        for name in Self.nowPlayingInfoNotifications {
-            NotificationCenter.default.publisher(for: name, object: nil)
+        if !notificationsActive {
+            notificationsActive = true
+
+            Self.nowPlayingInfoCenterNotifications.forEach { name in
+                NotificationCenter.default.publisher(for: name, object: MPNowPlayingInfoCenter.default())
+                    .sink { [weak self] _ in
+                        self?.updateNowPlayingMetadata()
+                    }
+                    .store(in: &cancellables)
+            }
+
+            NotificationCenter.default.publisher(for: UIApplication.willEnterForegroundNotification)
                 .sink { [weak self] _ in
                     self?.updateNowPlayingMetadata()
                 }
                 .store(in: &cancellables)
-        }
-
-        NotificationCenter.default.publisher(for: UIApplication.willEnterForegroundNotification)
-            .sink { [weak self] _ in
-                self?.updateNowPlayingMetadata()
-            }
-            .store(in: &cancellables)
-
-        Timer.publish(every: 5, on: .main, in: .common)
-            .autoconnect()
-            .sink { [weak self] _ in
-                self?.updateNowPlayingMetadata()
-            }
-            .store(in: &cancellables)
-
+
+            Timer.publish(every: 5, on: .main, in: .common)
+                .autoconnect()
+                .sink { [weak self] _ in
+                    self?.updateNowPlayingMetadata()
+                }
+                .store(in: &cancellables)
+        }
+
+        configureMusicPlayerMonitoring()
         updateNowPlayingMetadata()
     }
 
-    private func configureMusicPlayerAuthorization() {
+    private func configureMusicPlayerMonitoring() {
         let status = MPMediaLibrary.authorizationStatus()
 
         switch status {
@@ -166,7 +189,7 @@
     }
 
     private func handleMediaLibraryDenied() {
-        if songFromNowPlayingInfo(MPNowPlayingInfoCenter.default().nowPlayingInfo) == nil {
+        if songFromNowPlayingInfo(activeNowPlayingInfo()) == nil {
             authorizationError = Self.authorizationMessage
             currentSong = .empty
             NowPlayingSharedStore.save(song: nil)
@@ -174,16 +197,6 @@
     }
 
     private func updateNowPlayingMetadata() {
-<<<<<<< HEAD
-        let infoSong = songFromNowPlayingInfo(MPNowPlayingInfoCenter.default().nowPlayingInfo)
-        let playerSong = musicPlayerMonitoringActive ? songFromMediaItem(musicPlayer.nowPlayingItem) : nil
-        let song = infoSong ?? playerSong ?? .empty
-
-        DispatchQueue.main.async { [weak self] in
-            guard let self else { return }
-            if song != .empty {
-                self.authorizationError = nil
-=======
         guard notificationsActive else { return }
 
         DispatchQueue.global(qos: .userInitiated).async { [weak self] in
@@ -202,44 +215,28 @@
                 self.currentSong = song
                 let sharedSong = song == .empty ? nil : NowPlayingSharedSong(artist: song.artist, album: song.album, title: song.title)
                 NowPlayingSharedStore.save(song: sharedSong)
->>>>>>> 23d1adb8
-            }
-            self.currentSong = song
+            }
         }
     }
 
     private func songFromNowPlayingInfo(_ info: [String: Any]?) -> Song? {
         guard let info = info else { return nil }
 
-        var dictionaries: [[String: Any]] = [info]
-        if let contentItem = info["kMRMediaRemoteNowPlayingInfoContentItem"] as? [String: Any] {
-            dictionaries.append(contentItem)
-        }
-        if let queueEntry = info["kMRMediaRemoteNowPlayingInfoQueueEntry"] as? [String: Any] {
-            dictionaries.append(queueEntry)
-        }
-
-        var title = ""
-        var artist = ""
-        var album = ""
-
-        for dictionary in dictionaries {
-            if title.isEmpty {
-                title = value(for: Self.nowPlayingTitleKeys, in: dictionary) ?? ""
-            }
-            if artist.isEmpty {
-                artist = value(for: Self.nowPlayingArtistKeys, in: dictionary) ?? ""
-            }
-            if album.isEmpty {
-                album = value(for: Self.nowPlayingAlbumKeys, in: dictionary) ?? ""
-            }
-        }
-
-        if title.isEmpty && artist.isEmpty && album.isEmpty {
-            return nil
-        }
+        let title = normalizedString(for: Self.nowPlayingInfoTitleKeys, hints: Self.nowPlayingInfoTitleHints, in: info)
+        let artist = normalizedString(for: Self.nowPlayingInfoArtistKeys, hints: Self.nowPlayingInfoArtistHints, in: info)
+        let album = normalizedString(for: Self.nowPlayingInfoAlbumKeys, hints: Self.nowPlayingInfoAlbumHints, in: info)
+
+        guard [title, artist, album].contains(where: { !$0.isEmpty }) else { return nil }
 
         return Song(artist: artist, album: album, title: title)
+    }
+
+    private func activeNowPlayingInfo() -> [String: Any]? {
+        if let info = MPNowPlayingInfoCenter.default().nowPlayingInfo, !info.isEmpty {
+            return info
+        }
+
+        return nil
     }
 
     private func songFromMediaItem(_ item: MPMediaItem?) -> Song? {
@@ -249,51 +246,9 @@
         let artist = item.artist?.trimmed ?? ""
         let album = item.albumTitle?.trimmed ?? ""
 
-        if title.isEmpty && artist.isEmpty && album.isEmpty {
-            return nil
-        }
+        guard [title, artist, album].contains(where: { !$0.isEmpty }) else { return nil }
 
         return Song(artist: artist, album: album, title: title)
-    }
-
-    private func value(for keys: [String], in dictionary: [String: Any]) -> String? {
-        for key in keys {
-            if let string = normalizedString(dictionary[key]) {
-                return string
-            }
-        }
-        return nil
-    }
-
-    private func normalizedString(_ value: Any?) -> String? {
-        guard let value else { return nil }
-
-        if let string = value as? String {
-            let trimmed = string.trimmed
-            return trimmed.isEmpty ? nil : trimmed
-        }
-
-        if let string = value as? NSString {
-            let trimmed = string.trimmingCharacters(in: .whitespacesAndNewlines)
-            return trimmed.isEmpty ? nil : trimmed
-        }
-
-        if let attributed = value as? NSAttributedString {
-            let trimmed = attributed.string.trimmed
-            return trimmed.isEmpty ? nil : trimmed
-        }
-
-        if let url = value as? URL {
-            let trimmed = url.lastPathComponent.trimmingCharacters(in: .whitespacesAndNewlines)
-            return trimmed.isEmpty ? nil : trimmed
-        }
-
-        if let describable = value as? CustomStringConvertible {
-            let trimmed = describable.description.trimmingCharacters(in: .whitespacesAndNewlines)
-            return trimmed.isEmpty ? nil : trimmed
-        }
-
-        return nil
     }
 
     @MainActor
@@ -307,4 +262,100 @@
     var trimmed: String {
         trimmingCharacters(in: .whitespacesAndNewlines)
     }
+}
+
+private extension NowPlayingManager {
+    private static func typedNowPlayingInfoCenterNotification() -> Notification.Name? {
+        guard let frameworkHandle = dlopen("/System/Library/Frameworks/MediaPlayer.framework/MediaPlayer", RTLD_LAZY) else {
+            return nil
+        }
+
+        defer { dlclose(frameworkHandle) }
+
+        guard let symbol = dlsym(frameworkHandle, "MPNowPlayingInfoCenterDidChangeNotification") else {
+            return nil
+        }
+
+        let pointer = symbol.assumingMemoryBound(to: Optional<AnyObject>.self)
+
+        guard let nsString = pointer.pointee as? NSString else {
+            return nil
+        }
+
+        let rawValue = nsString.trimmingCharacters(in: .whitespacesAndNewlines)
+
+        guard !rawValue.isEmpty else { return nil }
+
+        return Notification.Name(rawValue as String)
+    }
+
+    static let nowPlayingInfoTitleHints = ["title", "song", "track", "name"]
+    static let nowPlayingInfoArtistHints = ["artist", "performer", "subtitle", "channel", "singer"]
+    static let nowPlayingInfoAlbumHints = ["album", "collection", "playlist"]
+
+    func normalizedString(for keys: [String], hints: [String], in info: [String: Any]) -> String {
+        for key in keys {
+            if let normalized = normalizedValue(info[key]) {
+                return normalized
+            }
+        }
+
+        for (key, value) in info {
+            let lowerKey = key.lowercased()
+            if hints.contains(where: { lowerKey.contains($0) }), let normalized = normalizedValue(value) {
+                return normalized
+            }
+        }
+
+        return ""
+    }
+
+    func normalizedValue(_ value: Any?) -> String? {
+        guard let value else { return nil }
+
+        if let string = value as? String {
+            let trimmed = string.trimmed
+            return trimmed.isEmpty ? nil : trimmed
+        }
+
+        if let string = value as? NSString {
+            let trimmed = string.trimmingCharacters(in: .whitespacesAndNewlines)
+            return trimmed.isEmpty ? nil : trimmed
+        }
+
+        if let string = value as? NSAttributedString {
+            let trimmed = string.string.trimmed
+            return trimmed.isEmpty ? nil : trimmed
+        }
+
+        if let number = value as? NSNumber {
+            let trimmed = number.stringValue.trimmed
+            return trimmed.isEmpty ? nil : trimmed
+        }
+
+        if let dictionary = value as? [String: Any] {
+            for nestedValue in dictionary.values {
+                if let normalized = normalizedValue(nestedValue) {
+                    return normalized
+                }
+            }
+            return nil
+        }
+
+        if let array = value as? [Any] {
+            for element in array {
+                if let normalized = normalizedValue(element) {
+                    return normalized
+                }
+            }
+            return nil
+        }
+
+        if let describable = value as? CustomStringConvertible {
+            let trimmed = describable.description.trimmed
+            return trimmed.isEmpty ? nil : trimmed
+        }
+
+        return nil
+    }
 }