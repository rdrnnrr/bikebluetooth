--- conflicted
+++ resolved
@@ -14,11 +14,7 @@
     }
 
     private static let authorizationMessage = "Enable Media & Apple Music access in Settings to monitor Apple Music playback."
-<<<<<<< HEAD
-    private static let nowPlayingInfoCenterNotifications: [Notification.Name] = {
-=======
     private static lazy var nowPlayingInfoCenterNotifications: [Notification.Name] = {
->>>>>>> 650d5619
         var names: [Notification.Name] = [
             Notification.Name("MPNowPlayingInfoCenterDidChangeNotification"),
             Notification.Name("MPNowPlayingInfoDidChange"),
