--- conflicted
+++ resolved
@@ -23,22 +23,8 @@
         )
     }
 
-<<<<<<< HEAD
-#if swift(>=5.9)
-    @AppShortcutsBuilder
-    static var appShortcuts: [AppShortcut] {
-        nowPlayingShortcut
-    }
-#else
-    @AppShortcutsBuilder
-    static var appShortcuts: AppShortcut {
-        nowPlayingShortcut
-    }
-#endif
-=======
     @AppShortcutsBuilder
     static var appShortcuts: AppShortcutsCollection {
         nowPlayingShortcut
     }
->>>>>>> b990975b
 }