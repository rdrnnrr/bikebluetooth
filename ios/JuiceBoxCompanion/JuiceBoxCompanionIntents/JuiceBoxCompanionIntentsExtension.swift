import AppIntents

@available(iOS 16.0, macOS 13.0, *)
@main
struct JuiceBoxCompanionIntentsExtension: AppIntentsExtension { }

#if swift(>=5.9)
@available(iOS 16.0, macOS 13.0, *)
typealias JuiceBoxAppShortcutsCollection = [AppShortcut]
#else
@available(iOS 16.0, macOS 13.0, *)
typealias JuiceBoxAppShortcutsCollection = AppShortcut
#endif

@available(iOS 16.0, macOS 13.0, *)
struct JuiceBoxCompanionShortcuts: AppShortcutsProvider {
    static var shortcutTileColor: ShortcutTileColor { .blue }

    static var appShortcutsTitle: LocalizedStringResource { "JuiceBox Companion" }

<<<<<<< HEAD
    private static func makeNowPlayingShortcut() -> AppShortcut {
=======
    private static var nowPlayingShortcut: AppShortcut {
>>>>>>> 7538944a
        AppShortcut(
            intent: GetNowPlayingSongIntent(),
            phrases: [
                "Get ${applicationName} song",
                "What is ${applicationName} playing",
                "Get current ${applicationName} song"
            ],
            shortTitle: "Current Song",
            systemImageName: "music.note"
        )
    }

#if swift(>=5.9)
<<<<<<< HEAD
    static var appShortcuts: [AppShortcut] {
        [makeNowPlayingShortcut()]
    }
#else
    static var appShortcuts: AppShortcut {
        makeNowPlayingShortcut()
=======
    static var appShortcuts: JuiceBoxAppShortcutsCollection {
        [nowPlayingShortcut]
    }
#else
    @AppShortcutsBuilder
    static var appShortcuts: JuiceBoxAppShortcutsCollection {
        nowPlayingShortcut
>>>>>>> 7538944a
    }
#endif
}<|MERGE_RESOLUTION|>--- conflicted
+++ resolved
@@ -18,11 +18,7 @@
 
     static var appShortcutsTitle: LocalizedStringResource { "JuiceBox Companion" }
 
-<<<<<<< HEAD
-    private static func makeNowPlayingShortcut() -> AppShortcut {
-=======
     private static var nowPlayingShortcut: AppShortcut {
->>>>>>> 7538944a
         AppShortcut(
             intent: GetNowPlayingSongIntent(),
             phrases: [
@@ -36,14 +32,6 @@
     }
 
 #if swift(>=5.9)
-<<<<<<< HEAD
-    static var appShortcuts: [AppShortcut] {
-        [makeNowPlayingShortcut()]
-    }
-#else
-    static var appShortcuts: AppShortcut {
-        makeNowPlayingShortcut()
-=======
     static var appShortcuts: JuiceBoxAppShortcutsCollection {
         [nowPlayingShortcut]
     }
@@ -51,7 +39,6 @@
     @AppShortcutsBuilder
     static var appShortcuts: JuiceBoxAppShortcutsCollection {
         nowPlayingShortcut
->>>>>>> 7538944a
     }
 #endif
 }