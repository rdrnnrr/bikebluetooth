import AppIntents

@available(iOS 16.0, macOS 13.0, *)
@main
struct JuiceBoxCompanionIntentsExtension: AppIntentsExtension { }

@available(iOS 16.0, macOS 13.0, *)
struct JuiceBoxCompanionShortcuts: AppShortcutsProvider {
    static var shortcutTileColor: ShortcutTileColor { .blue }

    static var appShortcutsTitle: LocalizedStringResource { "JuiceBox Companion" }

    private static var nowPlayingShortcut: AppShortcut {
        AppShortcut(
            intent: GetNowPlayingSongIntent(),
            phrases: [
                "Get ${applicationName} song",
                "What is ${applicationName} playing",
                "Get current ${applicationName} song"
            ],
            shortTitle: "Current Song",
            systemImageName: "music.note"
        )
    }

<<<<<<< HEAD
#if compiler(>=5.9)
=======
#if swift(>=5.9)
>>>>>>> cd020df5
    static var appShortcuts: [AppShortcut] {
        [nowPlayingShortcut]
    }
#else
    @AppShortcutsBuilder
    static var appShortcuts: AppShortcut {
        nowPlayingShortcut
    }
#endif
}<|MERGE_RESOLUTION|>--- conflicted
+++ resolved
@@ -23,11 +23,7 @@
         )
     }
 
-<<<<<<< HEAD
-#if compiler(>=5.9)
-=======
 #if swift(>=5.9)
->>>>>>> cd020df5
     static var appShortcuts: [AppShortcut] {
         [nowPlayingShortcut]
     }
