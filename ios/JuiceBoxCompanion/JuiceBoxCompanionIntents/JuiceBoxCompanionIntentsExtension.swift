import AppIntents

@available(iOS 16.0, macOS 13.0, *)
@main
struct JuiceBoxCompanionIntentsExtension: AppIntentsExtension { }

@available(iOS 16.0, macOS 13.0, *)
struct JuiceBoxCompanionShortcuts: AppShortcutsProvider {
    static var shortcutTileColor: ShortcutTileColor { .blue }

    static var appShortcutsTitle: LocalizedStringResource { "JuiceBox Companion" }

<<<<<<< HEAD
    static var appShortcuts: [AppShortcut] {
        [
            AppShortcut(
                intent: GetNowPlayingSongIntent(),
                phrases: [
                    "Get ${applicationName} song",
                    "What is ${applicationName} playing",
                    "Get current ${applicationName} song"
                ],
                shortTitle: "Current Song",
                systemImageName: "music.note"
            )
        ]
=======
    private static var nowPlayingShortcut: AppShortcut {
        AppShortcut(
            intent: GetNowPlayingSongIntent(),
            phrases: [
                "Get ${applicationName} song",
                "What is ${applicationName} playing",
                "Get current ${applicationName} song"
            ],
            shortTitle: "Current Song",
            systemImageName: "music.note"
        )
>>>>>>> c484cf09
    }

#if compiler(>=5.8)
    static var appShortcuts: [AppShortcut] {
        [nowPlayingShortcut]
    }
#else
    @AppShortcutsBuilder
    static var appShortcuts: AppShortcut {
        nowPlayingShortcut
    }
#endif
}<|MERGE_RESOLUTION|>--- conflicted
+++ resolved
@@ -10,21 +10,6 @@
 
     static var appShortcutsTitle: LocalizedStringResource { "JuiceBox Companion" }
 
-<<<<<<< HEAD
-    static var appShortcuts: [AppShortcut] {
-        [
-            AppShortcut(
-                intent: GetNowPlayingSongIntent(),
-                phrases: [
-                    "Get ${applicationName} song",
-                    "What is ${applicationName} playing",
-                    "Get current ${applicationName} song"
-                ],
-                shortTitle: "Current Song",
-                systemImageName: "music.note"
-            )
-        ]
-=======
     private static var nowPlayingShortcut: AppShortcut {
         AppShortcut(
             intent: GetNowPlayingSongIntent(),
@@ -36,7 +21,6 @@
             shortTitle: "Current Song",
             systemImageName: "music.note"
         )
->>>>>>> c484cf09
     }
 
 #if compiler(>=5.8)
