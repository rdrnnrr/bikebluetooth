--- conflicted
+++ resolved
@@ -4,21 +4,17 @@
 @main
 struct JuiceBoxCompanionIntentsExtension: AppIntentsExtension { }
 
-#if swift(>=5.9)
 @available(iOS 16.0, macOS 13.0, *)
-typealias JuiceBoxAppShortcutsCollection = [AppShortcut]
-#else
-@available(iOS 16.0, macOS 13.0, *)
-typealias JuiceBoxAppShortcutsCollection = AppShortcut
-#endif
+struct JuiceBoxCompanionShortcuts {
+    static var tileColor: ShortcutTileColor { .blue }
 
-@available(iOS 16.0, macOS 13.0, *)
-struct JuiceBoxCompanionShortcuts: AppShortcutsProvider {
-    static var shortcutTileColor: ShortcutTileColor { .blue }
+    static var titleResource: LocalizedStringResource { "JuiceBox Companion" }
 
-    static var appShortcutsTitle: LocalizedStringResource { "JuiceBox Companion" }
+    static var shortcuts: [AppShortcut] {
+        [nowPlayingShortcut]
+    }
 
-    private static var nowPlayingShortcut: AppShortcut {
+    static var nowPlayingShortcut: AppShortcut {
         AppShortcut(
             intent: GetNowPlayingSongIntent(),
             phrases: [
@@ -30,15 +26,20 @@
             systemImageName: "music.note"
         )
     }
+}
 
 #if swift(>=5.9)
-    static var appShortcuts: JuiceBoxAppShortcutsCollection {
-        [nowPlayingShortcut]
+@available(iOS 16.0, macOS 13.0, *)
+extension JuiceBoxCompanionShortcuts: AppShortcutsProvider {
+    static var shortcutTileColor: ShortcutTileColor { tileColor }
+
+    static var appShortcutsTitle: LocalizedStringResource { titleResource }
+
+    static var appShortcuts: [AppShortcut] {
+        shortcuts
     }
+}
 #else
-<<<<<<< HEAD
-    static var appShortcuts: JuiceBoxAppShortcutsCollection {
-=======
 @available(iOS 16.0, macOS 13.0, *)
 extension JuiceBoxCompanionShortcuts: AppShortcutsProvider {
     static var shortcutTileColor: ShortcutTileColor { tileColor }
@@ -47,8 +48,7 @@
 
     @AppShortcutsBuilder
     static var appShortcuts: [AppShortcut] {
->>>>>>> 5b2c5ceb
         nowPlayingShortcut
     }
-#endif
-}+}
+#endif