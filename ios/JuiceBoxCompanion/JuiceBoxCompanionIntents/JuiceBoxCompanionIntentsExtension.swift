--- conflicted
+++ resolved
@@ -10,21 +10,6 @@
 
     static var appShortcutsTitle: LocalizedStringResource { "JuiceBox Companion" }
 
-<<<<<<< HEAD
-    static var appShortcuts: [AppShortcut] {
-        [
-            AppShortcut(
-                intent: GetNowPlayingSongIntent(),
-                phrases: [
-                    "Get ${applicationName} song",
-                    "What is ${applicationName} playing",
-                    "Get current ${applicationName} song"
-                ],
-                shortTitle: "Current Song",
-                systemImageName: "music.note"
-            )
-        ]
-=======
     @AppShortcutsBuilder
     static var appShortcuts: [AppShortcut] {
         AppShortcut(
@@ -37,6 +22,5 @@
             shortTitle: "Current Song",
             systemImageName: "music.note"
         )
->>>>>>> a3847179
     }
 }