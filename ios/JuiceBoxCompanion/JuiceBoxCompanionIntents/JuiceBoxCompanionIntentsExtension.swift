--- conflicted
+++ resolved
@@ -5,25 +5,15 @@
 struct JuiceBoxCompanionIntentsExtension: AppIntentsExtension { }
 
 @available(iOS 16.0, macOS 13.0, *)
-struct JuiceBoxCompanionShortcuts {
-    static var tileColor: ShortcutTileColor { .blue }
+struct JuiceBoxCompanionShortcuts: AppShortcutsProvider {
+    static var shortcutTileColor: ShortcutTileColor { .blue }
 
-<<<<<<< HEAD
-    static var titleResource: LocalizedStringResource { "JuiceBox Companion" }
-
-    static var shortcuts: [AppShortcut] {
-        [nowPlayingShortcut]
-    }
-
-    static var nowPlayingShortcut: AppShortcut {
-=======
     static var appShortcutsTitle: LocalizedStringResource { "JuiceBox Companion" }
 }
 
 @available(iOS 16.0, macOS 13.0, *)
 private extension JuiceBoxCompanionShortcuts {
     static func nowPlayingShortcut() -> AppShortcut {
->>>>>>> 4ae807ad
         AppShortcut(
             intent: GetNowPlayingSongIntent(),
             phrases: [
@@ -39,38 +29,17 @@
 
 #if swift(>=5.9)
 @available(iOS 16.0, macOS 13.0, *)
-<<<<<<< HEAD
-extension JuiceBoxCompanionShortcuts: AppShortcutsProvider {
-    static var shortcutTileColor: ShortcutTileColor { tileColor }
-
-    static var appShortcutsTitle: LocalizedStringResource { titleResource }
-
-    static var appShortcuts: [AppShortcut] {
-        shortcuts
-=======
 extension JuiceBoxCompanionShortcuts {
     static var appShortcuts: [AppShortcut] {
         [nowPlayingShortcut()]
->>>>>>> 4ae807ad
     }
 }
 #else
 @available(iOS 16.0, macOS 13.0, *)
-<<<<<<< HEAD
-extension JuiceBoxCompanionShortcuts: AppShortcutsProvider {
-    static var shortcutTileColor: ShortcutTileColor { tileColor }
-
-    static var appShortcutsTitle: LocalizedStringResource { titleResource }
-
-    @AppShortcutsBuilder
-    static var appShortcuts: AppShortcut {
-        nowPlayingShortcut
-=======
 extension JuiceBoxCompanionShortcuts {
     @AppShortcutsBuilder
     static var appShortcuts: AppShortcut {
         nowPlayingShortcut()
->>>>>>> 4ae807ad
     }
 }
 #endif