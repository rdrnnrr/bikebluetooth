// !$*UTF8*$!
{
	archiveVersion = 1;
	classes = {
	};
	objectVersion = 56;
	objects = {

/* Begin PBXBuildFile section */
		1CD4B03B51954E0A9A285CB5 /* JuiceBoxCompanionIntents.appex in Embed App Extensions */ = {isa = PBXBuildFile; fileRef = 52D0217CB47345769104F706 /* JuiceBoxCompanionIntents.appex */; settings = {ATTRIBUTES = (RemoveHeadersOnCopy, ); }; };
		1F0A6F282AF1E19B0074D3A8 /* ContentView.swift in Sources */ = {isa = PBXBuildFile; fileRef = 1F0A6F212AF1E19B0074D3A8 /* ContentView.swift */; };
		1F0A6F292AF1E19B0074D3A8 /* JuiceBoxCompanionApp.swift in Sources */ = {isa = PBXBuildFile; fileRef = 1F0A6F222AF1E19B0074D3A8 /* JuiceBoxCompanionApp.swift */; };
		1F0A6F2A2AF1E19B0074D3A8 /* BluetoothManager.swift in Sources */ = {isa = PBXBuildFile; fileRef = 1F0A6F232AF1E19B0074D3A8 /* BluetoothManager.swift */; };
		1F0A6F2B2AF1E19B0074D3A8 /* NowPlayingManager.swift in Sources */ = {isa = PBXBuildFile; fileRef = 1F0A6F242AF1E19B0074D3A8 /* NowPlayingManager.swift */; };
		1F0A6F2C2AF1E19B0074D3A8 /* Assets.xcassets in Resources */ = {isa = PBXBuildFile; fileRef = 1F0A6F252AF1E19B0074D3A8 /* Assets.xcassets */; };
		1F0A6F2D2AF1E19B0074D3A8 /* Preview Assets.xcassets in Resources */ = {isa = PBXBuildFile; fileRef = 1F0A6F272AF1E19B0074D3A8 /* Preview Assets.xcassets */; };
		277FCDA72EB3B47300029027 /* AppIntents.framework in Frameworks */ = {isa = PBXBuildFile; fileRef = 277FCDA62EB3B47300029027 /* AppIntents.framework */; };
		386E032FCA104B5CB6C3FB5B /* NowPlayingSharedStore.swift in Sources */ = {isa = PBXBuildFile; fileRef = F6C5B7BE0DBA4DB194061F38 /* NowPlayingSharedStore.swift */; };
		6418129E5864465A94ABEBD5 /* JuiceBoxCompanionIntentsExtension.swift in Sources */ = {isa = PBXBuildFile; fileRef = FE6F73D8A04A43CFB8280908 /* JuiceBoxCompanionIntentsExtension.swift */; };
		6D305C0355CB437C9BF4B5E1 /* NowPlayingSharedStore.swift in Sources */ = {isa = PBXBuildFile; fileRef = F6C5B7BE0DBA4DB194061F38 /* NowPlayingSharedStore.swift */; };
		ED510BD8BCC2408C9BE2139C /* GetNowPlayingSongIntent.swift in Sources */ = {isa = PBXBuildFile; fileRef = 2BFACC5EA26D46FF9CBF5550 /* GetNowPlayingSongIntent.swift */; };
/* End PBXBuildFile section */

/* Begin PBXContainerItemProxy section */
		A2405FA8FA6245B4B400CF54 /* PBXContainerItemProxy */ = {
			isa = PBXContainerItemProxy;
			containerPortal = 1F0A6F182AF1E19B0074D3A8 /* Project object */;
			proxyType = 1;
			remoteGlobalIDString = C3841ADE58BE41A59625806A;
			remoteInfo = JuiceBoxCompanionIntents;
		};
/* End PBXContainerItemProxy section */

/* Begin PBXCopyFilesBuildPhase section */
		7AEC4489E925418B819A1381 /* Embed App Extensions */ = {
			isa = PBXCopyFilesBuildPhase;
			buildActionMask = 2147483647;
			dstPath = "";
			dstSubfolderSpec = 13;
			files = (
				1CD4B03B51954E0A9A285CB5 /* JuiceBoxCompanionIntents.appex in Embed App Extensions */,
			);
			name = "Embed App Extensions";
			runOnlyForDeploymentPostprocessing = 0;
		};
/* End PBXCopyFilesBuildPhase section */

/* Begin PBXFileReference section */
		1F0A6F212AF1E19B0074D3A8 /* ContentView.swift */ = {isa = PBXFileReference; lastKnownFileType = sourcecode.swift; path = ContentView.swift; sourceTree = "<group>"; };
		1F0A6F222AF1E19B0074D3A8 /* JuiceBoxCompanionApp.swift */ = {isa = PBXFileReference; lastKnownFileType = sourcecode.swift; path = JuiceBoxCompanionApp.swift; sourceTree = "<group>"; };
		1F0A6F232AF1E19B0074D3A8 /* BluetoothManager.swift */ = {isa = PBXFileReference; lastKnownFileType = sourcecode.swift; path = BluetoothManager.swift; sourceTree = "<group>"; };
		1F0A6F242AF1E19B0074D3A8 /* NowPlayingManager.swift */ = {isa = PBXFileReference; lastKnownFileType = sourcecode.swift; path = NowPlayingManager.swift; sourceTree = "<group>"; };
		1F0A6F252AF1E19B0074D3A8 /* Assets.xcassets */ = {isa = PBXFileReference; lastKnownFileType = folder.assetcatalog; path = Assets.xcassets; sourceTree = "<group>"; };
		1F0A6F262AF1E19B0074D3A8 /* Info.plist */ = {isa = PBXFileReference; lastKnownFileType = text.plist.xml; path = Info.plist; sourceTree = "<group>"; };
		1F0A6F272AF1E19B0074D3A8 /* Preview Assets.xcassets */ = {isa = PBXFileReference; lastKnownFileType = folder.assetcatalog; path = "Preview Assets.xcassets"; sourceTree = "<group>"; };
		1F0A6F2F2AF1E19B0074D3A8 /* JuiceBoxCompanion.app */ = {isa = PBXFileReference; explicitFileType = wrapper.application; includeInIndex = 0; path = JuiceBoxCompanion.app; sourceTree = BUILT_PRODUCTS_DIR; };
		277FCDA62EB3B47300029027 /* AppIntents.framework */ = {isa = PBXFileReference; lastKnownFileType = wrapper.framework; name = AppIntents.framework; path = System/Library/Frameworks/AppIntents.framework; sourceTree = SDKROOT; };
		2BFACC5EA26D46FF9CBF5550 /* GetNowPlayingSongIntent.swift */ = {isa = PBXFileReference; lastKnownFileType = sourcecode.swift; path = GetNowPlayingSongIntent.swift; sourceTree = "<group>"; };
		4ADDB66C4A0E4EF3975DD7B2 /* Info.plist */ = {isa = PBXFileReference; lastKnownFileType = text.plist.xml; path = Info.plist; sourceTree = "<group>"; };
		52D0217CB47345769104F706 /* JuiceBoxCompanionIntents.appex */ = {isa = PBXFileReference; explicitFileType = "wrapper.app-extension"; includeInIndex = 0; path = JuiceBoxCompanionIntents.appex; sourceTree = BUILT_PRODUCTS_DIR; };
		57F80DBCFFC14DD092027160 /* JuiceBoxCompanionIntents.entitlements */ = {isa = PBXFileReference; lastKnownFileType = text.plist.entitlements; path = JuiceBoxCompanionIntents.entitlements; sourceTree = "<group>"; };
		69F32D4C177541C38D9D9EC2 /* JuiceBoxCompanion.entitlements */ = {isa = PBXFileReference; lastKnownFileType = text.plist.entitlements; path = JuiceBoxCompanion.entitlements; sourceTree = "<group>"; };
		F6C5B7BE0DBA4DB194061F38 /* NowPlayingSharedStore.swift */ = {isa = PBXFileReference; lastKnownFileType = sourcecode.swift; path = NowPlayingSharedStore.swift; sourceTree = "<group>"; };
		FE6F73D8A04A43CFB8280908 /* JuiceBoxCompanionIntentsExtension.swift */ = {isa = PBXFileReference; lastKnownFileType = sourcecode.swift; path = JuiceBoxCompanionIntentsExtension.swift; sourceTree = "<group>"; };
/* End PBXFileReference section */

/* Begin PBXFrameworksBuildPhase section */
		1F0A6F1D2AF1E19B0074D3A8 /* Frameworks */ = {
			isa = PBXFrameworksBuildPhase;
			buildActionMask = 2147483647;
			files = (
			);
			runOnlyForDeploymentPostprocessing = 0;
		};
		A6FC57FEF7C24476BEE44DF7 /* Frameworks */ = {
			isa = PBXFrameworksBuildPhase;
			buildActionMask = 2147483647;
			files = (
				277FCDA72EB3B47300029027 /* AppIntents.framework in Frameworks */,
			);
			runOnlyForDeploymentPostprocessing = 0;
		};
/* End PBXFrameworksBuildPhase section */

/* Begin PBXGroup section */
		00CC0B02A2C24BFA92F9F929 /* JuiceBoxCompanionIntents */ = {
			isa = PBXGroup;
			children = (
				2BFACC5EA26D46FF9CBF5550 /* GetNowPlayingSongIntent.swift */,
				FE6F73D8A04A43CFB8280908 /* JuiceBoxCompanionIntentsExtension.swift */,
				4ADDB66C4A0E4EF3975DD7B2 /* Info.plist */,
				57F80DBCFFC14DD092027160 /* JuiceBoxCompanionIntents.entitlements */,
			);
			path = JuiceBoxCompanionIntents;
			sourceTree = SOURCE_ROOT;
		};
		1F0A6F172AF1E19B0074D3A8 = {
			isa = PBXGroup;
			children = (
				1F0A6F202AF1E19B0074D3A8,
				00CC0B02A2C24BFA92F9F929 /* JuiceBoxCompanionIntents */,
				277FCDA52EB3B47300029027 /* Frameworks */,
				1F0A6F2E2AF1E19B0074D3A8,
			);
			sourceTree = "<group>";
		};
		1F0A6F202AF1E19B0074D3A8 = {
			isa = PBXGroup;
			children = (
				1F0A6F222AF1E19B0074D3A8 /* JuiceBoxCompanionApp.swift */,
				1F0A6F212AF1E19B0074D3A8 /* ContentView.swift */,
				1F0A6F232AF1E19B0074D3A8 /* BluetoothManager.swift */,
				1F0A6F242AF1E19B0074D3A8 /* NowPlayingManager.swift */,
				7BEC5AC6F19740CFB366A497 /* Shared */,
				69F32D4C177541C38D9D9EC2 /* JuiceBoxCompanion.entitlements */,
				1F0A6F252AF1E19B0074D3A8 /* Assets.xcassets */,
				1F0A6F262AF1E19B0074D3A8 /* Info.plist */,
				1F0A6F302AF1E19B0074D3A8 /* Preview Content */,
			);
			sourceTree = SOURCE_ROOT;
		};
		1F0A6F2E2AF1E19B0074D3A8 = {
			isa = PBXGroup;
			children = (
				1F0A6F2F2AF1E19B0074D3A8 /* JuiceBoxCompanion.app */,
				52D0217CB47345769104F706 /* JuiceBoxCompanionIntents.appex */,
			);
			sourceTree = "<group>";
		};
		1F0A6F302AF1E19B0074D3A8 /* Preview Content */ = {
			isa = PBXGroup;
			children = (
				1F0A6F272AF1E19B0074D3A8 /* Preview Assets.xcassets */,
			);
			path = "Preview Content";
			sourceTree = "<group>";
		};
		277FCDA52EB3B47300029027 /* Frameworks */ = {
			isa = PBXGroup;
			children = (
				277FCDA62EB3B47300029027 /* AppIntents.framework */,
			);
			name = Frameworks;
			sourceTree = "<group>";
		};
		7BEC5AC6F19740CFB366A497 /* Shared */ = {
			isa = PBXGroup;
			children = (
				F6C5B7BE0DBA4DB194061F38 /* NowPlayingSharedStore.swift */,
			);
			path = Shared;
			sourceTree = "<group>";
		};
/* End PBXGroup section */

/* Begin PBXNativeTarget section */
		1F0A6F1F2AF1E19B0074D3A8 /* JuiceBoxCompanion */ = {
			isa = PBXNativeTarget;
			buildConfigurationList = 1F0A6F332AF1E19B0074D3A8 /* Build configuration list for PBXNativeTarget "JuiceBoxCompanion" */;
			buildPhases = (
				1F0A6F1C2AF1E19B0074D3A8 /* Sources */,
				1F0A6F1D2AF1E19B0074D3A8 /* Frameworks */,
				1F0A6F1E2AF1E19B0074D3A8 /* Resources */,
				7AEC4489E925418B819A1381 /* Embed App Extensions */,
			);
			buildRules = (
			);
			dependencies = (
				BA426604646A4A3889281163 /* PBXTargetDependency */,
			);
			name = JuiceBoxCompanion;
			productName = JuiceBoxCompanion;
			productReference = 1F0A6F2F2AF1E19B0074D3A8 /* JuiceBoxCompanion.app */;
			productType = "com.apple.product-type.application";
		};
		C3841ADE58BE41A59625806A /* JuiceBoxCompanionIntents */ = {
			isa = PBXNativeTarget;
			buildConfigurationList = 2F09DC0448904B0EB1CAE565 /* Build configuration list for PBXNativeTarget "JuiceBoxCompanionIntents" */;
			buildPhases = (
				C514589E4B8841698FB90F94 /* Sources */,
				A6FC57FEF7C24476BEE44DF7 /* Frameworks */,
				6F5A08A23AE545F38AD61230 /* Resources */,
			);
			buildRules = (
			);
			dependencies = (
			);
			name = JuiceBoxCompanionIntents;
			productName = JuiceBoxCompanionIntents;
			productReference = 52D0217CB47345769104F706 /* JuiceBoxCompanionIntents.appex */;
			productType = "com.apple.product-type.app-extension";
		};
/* End PBXNativeTarget section */

/* Begin PBXProject section */
		1F0A6F182AF1E19B0074D3A8 /* Project object */ = {
			isa = PBXProject;
			attributes = {
				BuildIndependentTargetsInParallel = YES;
				LastSwiftUpdateCheck = 1400;
				LastUpgradeCheck = 2600;
				TargetAttributes = {
					1F0A6F1F2AF1E19B0074D3A8 = {
						CreatedOnToolsVersion = 14.0;
					};
					C3841ADE58BE41A59625806A = {
						CreatedOnToolsVersion = 16.0;
					};
				};
			};
			buildConfigurationList = 1F0A6F1B2AF1E19B0074D3A8 /* Build configuration list for PBXProject "JuiceBoxCompanion" */;
			compatibilityVersion = "Xcode 14.0";
			developmentRegion = en;
			hasScannedForEncodings = 0;
			knownRegions = (
				en,
				Base,
			);
			mainGroup = 1F0A6F172AF1E19B0074D3A8;
			productRefGroup = 1F0A6F2E2AF1E19B0074D3A8;
			projectDirPath = "";
			projectRoot = "";
			targets = (
				1F0A6F1F2AF1E19B0074D3A8 /* JuiceBoxCompanion */,
				C3841ADE58BE41A59625806A /* JuiceBoxCompanionIntents */,
			);
		};
/* End PBXProject section */

/* Begin PBXResourcesBuildPhase section */
		1F0A6F1E2AF1E19B0074D3A8 /* Resources */ = {
			isa = PBXResourcesBuildPhase;
			buildActionMask = 2147483647;
			files = (
				1F0A6F2D2AF1E19B0074D3A8 /* Preview Assets.xcassets in Resources */,
				1F0A6F2C2AF1E19B0074D3A8 /* Assets.xcassets in Resources */,
			);
			runOnlyForDeploymentPostprocessing = 0;
		};
		6F5A08A23AE545F38AD61230 /* Resources */ = {
			isa = PBXResourcesBuildPhase;
			buildActionMask = 2147483647;
			files = (
			);
			runOnlyForDeploymentPostprocessing = 0;
		};
/* End PBXResourcesBuildPhase section */

/* Begin PBXSourcesBuildPhase section */
		1F0A6F1C2AF1E19B0074D3A8 /* Sources */ = {
			isa = PBXSourcesBuildPhase;
			buildActionMask = 2147483647;
			files = (
				1F0A6F2A2AF1E19B0074D3A8 /* BluetoothManager.swift in Sources */,
				1F0A6F292AF1E19B0074D3A8 /* JuiceBoxCompanionApp.swift in Sources */,
				1F0A6F282AF1E19B0074D3A8 /* ContentView.swift in Sources */,
				1F0A6F2B2AF1E19B0074D3A8 /* NowPlayingManager.swift in Sources */,
				6D305C0355CB437C9BF4B5E1 /* NowPlayingSharedStore.swift in Sources */,
			);
			runOnlyForDeploymentPostprocessing = 0;
		};
		C514589E4B8841698FB90F94 /* Sources */ = {
			isa = PBXSourcesBuildPhase;
			buildActionMask = 2147483647;
			files = (
				ED510BD8BCC2408C9BE2139C /* GetNowPlayingSongIntent.swift in Sources */,
				6418129E5864465A94ABEBD5 /* JuiceBoxCompanionIntentsExtension.swift in Sources */,
				386E032FCA104B5CB6C3FB5B /* NowPlayingSharedStore.swift in Sources */,
			);
			runOnlyForDeploymentPostprocessing = 0;
		};
/* End PBXSourcesBuildPhase section */

/* Begin PBXTargetDependency section */
		BA426604646A4A3889281163 /* PBXTargetDependency */ = {
			isa = PBXTargetDependency;
			target = C3841ADE58BE41A59625806A /* JuiceBoxCompanionIntents */;
			targetProxy = A2405FA8FA6245B4B400CF54 /* PBXContainerItemProxy */;
		};
/* End PBXTargetDependency section */

/* Begin XCBuildConfiguration section */
		1F0A6F312AF1E19B0074D3A8 /* Debug */ = {
			isa = XCBuildConfiguration;
			buildSettings = {
				ALWAYS_SEARCH_USER_PATHS = NO;
				CLANG_ANALYZER_NONNULL = YES;
				CLANG_ANALYZER_NUMBER_OBJECT_CONVERSION = YES_AGGRESSIVE;
				CLANG_CXX_LANGUAGE_STANDARD = "gnu++17";
				CLANG_ENABLE_MODULES = YES;
				CLANG_ENABLE_OBJC_ARC = YES;
				CLANG_ENABLE_OBJC_WEAK = YES;
				CLANG_WARN_BLOCK_CAPTURE_AUTORELEASING = YES;
				CLANG_WARN_BOOL_CONVERSION = YES;
				CLANG_WARN_COMMA = YES;
				CLANG_WARN_CONSTANT_CONVERSION = YES;
				CLANG_WARN_DEPRECATED_OBJC_IMPLEMENTATIONS = YES;
				CLANG_WARN_DIRECT_OBJC_ISA_USAGE = YES_ERROR;
				CLANG_WARN_DOCUMENTATION_COMMENTS = YES;
				CLANG_WARN_EMPTY_BODY = YES;
				CLANG_WARN_ENUM_CONVERSION = YES;
				CLANG_WARN_INFINITE_RECURSION = YES;
				CLANG_WARN_INT_CONVERSION = YES;
				CLANG_WARN_NON_LITERAL_NULL_CONVERSION = YES;
				CLANG_WARN_OBJC_IMPLICIT_RETAIN_SELF = YES;
				CLANG_WARN_OBJC_LITERAL_CONVERSION = YES;
				CLANG_WARN_OBJC_ROOT_CLASS = YES_ERROR;
				CLANG_WARN_QUOTED_INCLUDE_IN_FRAMEWORK_HEADER = YES;
				CLANG_WARN_RANGE_LOOP_ANALYSIS = YES;
				CLANG_WARN_STRICT_PROTOTYPES = YES;
				CLANG_WARN_SUSPICIOUS_MOVE = YES;
				CLANG_WARN_UNGUARDED_AVAILABILITY = YES_AGGRESSIVE;
				CLANG_WARN_UNREACHABLE_CODE = YES;
				CLANG_WARN__DUPLICATE_METHOD_MATCH = YES;
				COPY_PHASE_STRIP = NO;
				DEBUG_INFORMATION_FORMAT = dwarf;
				DEVELOPMENT_TEAM = 5LXH94DR87;
				ENABLE_STRICT_OBJC_MSGSEND = YES;
				ENABLE_TESTABILITY = YES;
				ENABLE_USER_SCRIPT_SANDBOXING = YES;
				GCC_C_LANGUAGE_STANDARD = gnu11;
				GCC_DYNAMIC_NO_PIC = NO;
				GCC_NO_COMMON_BLOCKS = YES;
				GCC_OPTIMIZATION_LEVEL = 0;
				GCC_PREPROCESSOR_DEFINITIONS = (
					"DEBUG=1",
					"$(inherited)",
				);
				GCC_WARN_64_TO_32_BIT_CONVERSION = YES;
				GCC_WARN_ABOUT_RETURN_TYPE = YES_ERROR;
				GCC_WARN_UNDECLARED_SELECTOR = YES;
				GCC_WARN_UNINITIALIZED_AUTOS = YES_AGGRESSIVE;
				GCC_WARN_UNUSED_FUNCTION = YES;
				GCC_WARN_UNUSED_VARIABLE = YES;
				IPHONEOS_DEPLOYMENT_TARGET = 15.0;
				MTL_ENABLE_DEBUG_INFO = INCLUDE_SOURCE;
				ONLY_ACTIVE_ARCH = YES;
				SDKROOT = iphoneos;
				STRING_CATALOG_GENERATE_SYMBOLS = YES;
			};
			name = Debug;
		};
		1F0A6F322AF1E19B0074D3A8 /* Release */ = {
			isa = XCBuildConfiguration;
			buildSettings = {
				ALWAYS_SEARCH_USER_PATHS = NO;
				CLANG_ANALYZER_NONNULL = YES;
				CLANG_ANALYZER_NUMBER_OBJECT_CONVERSION = YES_AGGRESSIVE;
				CLANG_CXX_LANGUAGE_STANDARD = "gnu++17";
				CLANG_ENABLE_MODULES = YES;
				CLANG_ENABLE_OBJC_ARC = YES;
				CLANG_ENABLE_OBJC_WEAK = YES;
				CLANG_WARN_BLOCK_CAPTURE_AUTORELEASING = YES;
				CLANG_WARN_BOOL_CONVERSION = YES;
				CLANG_WARN_COMMA = YES;
				CLANG_WARN_CONSTANT_CONVERSION = YES;
				CLANG_WARN_DEPRECATED_OBJC_IMPLEMENTATIONS = YES;
				CLANG_WARN_DIRECT_OBJC_ISA_USAGE = YES_ERROR;
				CLANG_WARN_DOCUMENTATION_COMMENTS = YES;
				CLANG_WARN_EMPTY_BODY = YES;
				CLANG_WARN_ENUM_CONVERSION = YES;
				CLANG_WARN_INFINITE_RECURSION = YES;
				CLANG_WARN_INT_CONVERSION = YES;
				CLANG_WARN_NON_LITERAL_NULL_CONVERSION = YES;
				CLANG_WARN_OBJC_IMPLICIT_RETAIN_SELF = YES;
				CLANG_WARN_OBJC_LITERAL_CONVERSION = YES;
				CLANG_WARN_OBJC_ROOT_CLASS = YES_ERROR;
				CLANG_WARN_QUOTED_INCLUDE_IN_FRAMEWORK_HEADER = YES;
				CLANG_WARN_RANGE_LOOP_ANALYSIS = YES;
				CLANG_WARN_STRICT_PROTOTYPES = YES;
				CLANG_WARN_SUSPICIOUS_MOVE = YES;
				CLANG_WARN_UNGUARDED_AVAILABILITY = YES_AGGRESSIVE;
				CLANG_WARN_UNREACHABLE_CODE = YES;
				CLANG_WARN__DUPLICATE_METHOD_MATCH = YES;
				CODE_SIGN_STYLE = Automatic;
				COPY_PHASE_STRIP = NO;
				DEBUG_INFORMATION_FORMAT = "dwarf-with-dsym";
				DEVELOPMENT_TEAM = 5LXH94DR87;
				ENABLE_NS_ASSERTIONS = NO;
				ENABLE_STRICT_OBJC_MSGSEND = YES;
				ENABLE_USER_SCRIPT_SANDBOXING = YES;
				GCC_C_LANGUAGE_STANDARD = gnu11;
				GCC_NO_COMMON_BLOCKS = YES;
				GCC_WARN_64_TO_32_BIT_CONVERSION = YES;
				GCC_WARN_ABOUT_RETURN_TYPE = YES_ERROR;
				GCC_WARN_UNDECLARED_SELECTOR = YES;
				GCC_WARN_UNINITIALIZED_AUTOS = YES_AGGRESSIVE;
				GCC_WARN_UNUSED_FUNCTION = YES;
				GCC_WARN_UNUSED_VARIABLE = YES;
				IPHONEOS_DEPLOYMENT_TARGET = 15.0;
				MTL_ENABLE_DEBUG_INFO = NO;
				SDKROOT = iphoneos;
				STRING_CATALOG_GENERATE_SYMBOLS = YES;
				SWIFT_COMPILATION_MODE = wholemodule;
				SWIFT_OPTIMIZATION_LEVEL = "-O";
			};
			name = Release;
		};
		1F0A6F342AF1E19B0074D3A8 /* Debug */ = {
			isa = XCBuildConfiguration;
			buildSettings = {
				ASSETCATALOG_COMPILER_APPICON_NAME = AppIcon;
				ASSETCATALOG_COMPILER_GLOBAL_ACCENT_COLOR_NAME = AccentColor;
				CODE_SIGN_ENTITLEMENTS = JuiceBoxCompanion.entitlements;
				CODE_SIGN_STYLE = Automatic;
				DEVELOPMENT_ASSET_PATHS = "\"Preview Content\"";
				ENABLE_PREVIEWS = YES;
				GENERATE_INFOPLIST_FILE = NO;
				INFOPLIST_FILE = Info.plist;
				IPHONEOS_DEPLOYMENT_TARGET = 15.0;
				LD_RUNPATH_SEARCH_PATHS = (
					"$(inherited)",
					"@executable_path/Frameworks",
				);
				MARKETING_VERSION = 1.0;
				PRODUCT_BUNDLE_IDENTIFIER = com.juicebox.JuiceBoxCompanion;
				PRODUCT_NAME = "$(TARGET_NAME)";
				SWIFT_EMIT_LOC_STRINGS = YES;
				SWIFT_VERSION = 5.0;
				TARGETED_DEVICE_FAMILY = "1,2";
			};
			name = Debug;
		};
		1F0A6F352AF1E19B0074D3A8 /* Release */ = {
			isa = XCBuildConfiguration;
			buildSettings = {
				ASSETCATALOG_COMPILER_APPICON_NAME = AppIcon;
				ASSETCATALOG_COMPILER_GLOBAL_ACCENT_COLOR_NAME = AccentColor;
				CODE_SIGN_ENTITLEMENTS = JuiceBoxCompanion.entitlements;
				CODE_SIGN_STYLE = Automatic;
				DEVELOPMENT_ASSET_PATHS = "\"Preview Content\"";
				ENABLE_PREVIEWS = YES;
				GENERATE_INFOPLIST_FILE = NO;
				INFOPLIST_FILE = Info.plist;
				IPHONEOS_DEPLOYMENT_TARGET = 15.0;
				LD_RUNPATH_SEARCH_PATHS = (
					"$(inherited)",
					"@executable_path/Frameworks",
				);
				MARKETING_VERSION = 1.0;
				PRODUCT_BUNDLE_IDENTIFIER = com.juicebox.JuiceBoxCompanion;
				PRODUCT_NAME = "$(TARGET_NAME)";
				SWIFT_EMIT_LOC_STRINGS = YES;
				SWIFT_VERSION = 5.0;
				TARGETED_DEVICE_FAMILY = "1,2";
			};
			name = Release;
		};
		954877ABE8D04FCFAB76F252 /* Debug */ = {
			isa = XCBuildConfiguration;
			buildSettings = {
				APP_EXTENSION_API_ONLY = YES;
				CODE_SIGN_ENTITLEMENTS = ../JuiceBoxCompanionIntents/JuiceBoxCompanionIntents.entitlements;
				CODE_SIGN_STYLE = Automatic;
				GENERATE_INFOPLIST_FILE = NO;
				INFOPLIST_FILE = ../JuiceBoxCompanionIntents/Info.plist;
				IPHONEOS_DEPLOYMENT_TARGET = 16.0;
				LD_RUNPATH_SEARCH_PATHS = (
					"$(inherited)",
					"@executable_path/Frameworks",
					"@executable_path/../../Frameworks",
				);
				MARKETING_VERSION = 1.0;
				PRODUCT_BUNDLE_IDENTIFIER = com.juicebox.JuiceBoxCompanion.Intents;
				PRODUCT_NAME = "$(TARGET_NAME)";
				SKIP_INSTALL = YES;
				SWIFT_VERSION = 5.0;
				TARGETED_DEVICE_FAMILY = "1,2";
			};
			name = Debug;
		};
<<<<<<< HEAD
		C356135BE57841EA80DEFD27 /* Release */ = {
			isa = XCBuildConfiguration;
			buildSettings = {
				APP_EXTENSION_API_ONLY = YES;
				CODE_SIGN_ENTITLEMENTS = ../JuiceBoxCompanionIntents/JuiceBoxCompanionIntents.entitlements;
				CODE_SIGN_STYLE = Automatic;
				GENERATE_INFOPLIST_FILE = NO;
				INFOPLIST_FILE = ../JuiceBoxCompanionIntents/Info.plist;
				IPHONEOS_DEPLOYMENT_TARGET = 16.0;
				LD_RUNPATH_SEARCH_PATHS = (
					"$(inherited)",
					"@executable_path/Frameworks",
					"@executable_path/../../Frameworks",
				);
				MARKETING_VERSION = 1.0;
				PRODUCT_BUNDLE_IDENTIFIER = com.juicebox.JuiceBoxCompanion.Intents;
				PRODUCT_NAME = "$(TARGET_NAME)";
				SKIP_INSTALL = YES;
				SWIFT_VERSION = 5.0;
				TARGETED_DEVICE_FAMILY = "1,2";
			};
			name = Release;
		};
=======
                1F0A6F352AF1E19B0074D3A8 /* Release */ = {
                        isa = XCBuildConfiguration;
                        buildSettings = {
                                ASSETCATALOG_COMPILER_APPICON_NAME = AppIcon;
                                ASSETCATALOG_COMPILER_GLOBAL_ACCENT_COLOR_NAME = AccentColor;
                               CODE_SIGN_ENTITLEMENTS = JuiceBoxCompanion.entitlements;
                                CODE_SIGN_STYLE = Automatic;
                                DEVELOPMENT_ASSET_PATHS = "\"Preview Content\"";
                                ENABLE_PREVIEWS = YES;
                                GENERATE_INFOPLIST_FILE = NO;
                                INFOPLIST_FILE = Info.plist;
                                IPHONEOS_DEPLOYMENT_TARGET = 15.0;
                                LD_RUNPATH_SEARCH_PATHS = (
                                        "$(inherited)",
                                        "@executable_path/Frameworks",
                                );
                                MARKETING_VERSION = 1.0;
                                PRODUCT_BUNDLE_IDENTIFIER = com.juicebox.JuiceBoxCompanion;
                                PRODUCT_NAME = "$(TARGET_NAME)";
                                SWIFT_EMIT_LOC_STRINGS = YES;
                                SWIFT_VERSION = 5.0;
                                TARGETED_DEVICE_FAMILY = "1,2";
                        };
                        name = Release;
                };
                954877ABE8D04FCFAB76F252 /* Debug */ = {
                        isa = XCBuildConfiguration;
                        buildSettings = {
                                APP_EXTENSION_API_ONLY = YES;
                                CODE_SIGN_ENTITLEMENTS = JuiceBoxCompanionIntents/JuiceBoxCompanionIntents.entitlements;
                                CODE_SIGN_STYLE = Automatic;
                                GENERATE_INFOPLIST_FILE = NO;
                                INFOPLIST_FILE = JuiceBoxCompanionIntents/Info.plist;
                                IPHONEOS_DEPLOYMENT_TARGET = 15.0;
                                LD_RUNPATH_SEARCH_PATHS = (
                                        "$(inherited)",
                                        "@executable_path/Frameworks",
                                        "@executable_path/../../Frameworks",
                                );
                                MARKETING_VERSION = 1.0;
                                PRODUCT_BUNDLE_IDENTIFIER = com.juicebox.JuiceBoxCompanion.Intents;
                                PRODUCT_NAME = "$(TARGET_NAME)";
                                SKIP_INSTALL = YES;
                                SWIFT_VERSION = 5.0;
                                TARGETED_DEVICE_FAMILY = "1,2";
                        };
                        name = Debug;
                };
                C356135BE57841EA80DEFD27 /* Release */ = {
                        isa = XCBuildConfiguration;
                        buildSettings = {
                                APP_EXTENSION_API_ONLY = YES;
                                CODE_SIGN_ENTITLEMENTS = JuiceBoxCompanionIntents/JuiceBoxCompanionIntents.entitlements;
                                CODE_SIGN_STYLE = Automatic;
                                GENERATE_INFOPLIST_FILE = NO;
                                INFOPLIST_FILE = JuiceBoxCompanionIntents/Info.plist;
                                IPHONEOS_DEPLOYMENT_TARGET = 15.0;
                                LD_RUNPATH_SEARCH_PATHS = (
                                        "$(inherited)",
                                        "@executable_path/Frameworks",
                                        "@executable_path/../../Frameworks",
                                );
                                MARKETING_VERSION = 1.0;
                                PRODUCT_BUNDLE_IDENTIFIER = com.juicebox.JuiceBoxCompanion.Intents;
                                PRODUCT_NAME = "$(TARGET_NAME)";
                                SKIP_INSTALL = YES;
                                SWIFT_VERSION = 5.0;
                                TARGETED_DEVICE_FAMILY = "1,2";
                        };
                        name = Release;
                };
>>>>>>> 7b9c1849
/* End XCBuildConfiguration section */

/* Begin XCConfigurationList section */
		1F0A6F1B2AF1E19B0074D3A8 /* Build configuration list for PBXProject "JuiceBoxCompanion" */ = {
			isa = XCConfigurationList;
			buildConfigurations = (
				1F0A6F312AF1E19B0074D3A8 /* Debug */,
				1F0A6F322AF1E19B0074D3A8 /* Release */,
			);
			defaultConfigurationIsVisible = 0;
			defaultConfigurationName = Release;
		};
		1F0A6F332AF1E19B0074D3A8 /* Build configuration list for PBXNativeTarget "JuiceBoxCompanion" */ = {
			isa = XCConfigurationList;
			buildConfigurations = (
				1F0A6F342AF1E19B0074D3A8 /* Debug */,
				1F0A6F352AF1E19B0074D3A8 /* Release */,
			);
			defaultConfigurationIsVisible = 0;
			defaultConfigurationName = Release;
		};
		2F09DC0448904B0EB1CAE565 /* Build configuration list for PBXNativeTarget "JuiceBoxCompanionIntents" */ = {
			isa = XCConfigurationList;
			buildConfigurations = (
				954877ABE8D04FCFAB76F252 /* Debug */,
				C356135BE57841EA80DEFD27 /* Release */,
			);
			defaultConfigurationIsVisible = 0;
			defaultConfigurationName = Release;
		};
/* End XCConfigurationList section */
	};
	rootObject = 1F0A6F182AF1E19B0074D3A8 /* Project object */;
}<|MERGE_RESOLUTION|>--- conflicted
+++ resolved
@@ -7,126 +7,130 @@
 	objects = {
 
 /* Begin PBXBuildFile section */
-		1CD4B03B51954E0A9A285CB5 /* JuiceBoxCompanionIntents.appex in Embed App Extensions */ = {isa = PBXBuildFile; fileRef = 52D0217CB47345769104F706 /* JuiceBoxCompanionIntents.appex */; settings = {ATTRIBUTES = (RemoveHeadersOnCopy, ); }; };
-		1F0A6F282AF1E19B0074D3A8 /* ContentView.swift in Sources */ = {isa = PBXBuildFile; fileRef = 1F0A6F212AF1E19B0074D3A8 /* ContentView.swift */; };
-		1F0A6F292AF1E19B0074D3A8 /* JuiceBoxCompanionApp.swift in Sources */ = {isa = PBXBuildFile; fileRef = 1F0A6F222AF1E19B0074D3A8 /* JuiceBoxCompanionApp.swift */; };
-		1F0A6F2A2AF1E19B0074D3A8 /* BluetoothManager.swift in Sources */ = {isa = PBXBuildFile; fileRef = 1F0A6F232AF1E19B0074D3A8 /* BluetoothManager.swift */; };
-		1F0A6F2B2AF1E19B0074D3A8 /* NowPlayingManager.swift in Sources */ = {isa = PBXBuildFile; fileRef = 1F0A6F242AF1E19B0074D3A8 /* NowPlayingManager.swift */; };
-		1F0A6F2C2AF1E19B0074D3A8 /* Assets.xcassets in Resources */ = {isa = PBXBuildFile; fileRef = 1F0A6F252AF1E19B0074D3A8 /* Assets.xcassets */; };
-		1F0A6F2D2AF1E19B0074D3A8 /* Preview Assets.xcassets in Resources */ = {isa = PBXBuildFile; fileRef = 1F0A6F272AF1E19B0074D3A8 /* Preview Assets.xcassets */; };
-		277FCDA72EB3B47300029027 /* AppIntents.framework in Frameworks */ = {isa = PBXBuildFile; fileRef = 277FCDA62EB3B47300029027 /* AppIntents.framework */; };
-		386E032FCA104B5CB6C3FB5B /* NowPlayingSharedStore.swift in Sources */ = {isa = PBXBuildFile; fileRef = F6C5B7BE0DBA4DB194061F38 /* NowPlayingSharedStore.swift */; };
-		6418129E5864465A94ABEBD5 /* JuiceBoxCompanionIntentsExtension.swift in Sources */ = {isa = PBXBuildFile; fileRef = FE6F73D8A04A43CFB8280908 /* JuiceBoxCompanionIntentsExtension.swift */; };
-		6D305C0355CB437C9BF4B5E1 /* NowPlayingSharedStore.swift in Sources */ = {isa = PBXBuildFile; fileRef = F6C5B7BE0DBA4DB194061F38 /* NowPlayingSharedStore.swift */; };
-		ED510BD8BCC2408C9BE2139C /* GetNowPlayingSongIntent.swift in Sources */ = {isa = PBXBuildFile; fileRef = 2BFACC5EA26D46FF9CBF5550 /* GetNowPlayingSongIntent.swift */; };
+                1F0A6F282AF1E19B0074D3A8 /* ContentView.swift in Sources */ = {isa = PBXBuildFile; fileRef = 1F0A6F212AF1E19B0074D3A8 /* ContentView.swift */; };
+                1F0A6F292AF1E19B0074D3A8 /* JuiceBoxCompanionApp.swift in Sources */ = {isa = PBXBuildFile; fileRef = 1F0A6F222AF1E19B0074D3A8 /* JuiceBoxCompanionApp.swift */; };
+                1F0A6F2A2AF1E19B0074D3A8 /* BluetoothManager.swift in Sources */ = {isa = PBXBuildFile; fileRef = 1F0A6F232AF1E19B0074D3A8 /* BluetoothManager.swift */; };
+                1F0A6F2B2AF1E19B0074D3A8 /* NowPlayingManager.swift in Sources */ = {isa = PBXBuildFile; fileRef = 1F0A6F242AF1E19B0074D3A8 /* NowPlayingManager.swift */; };
+                1F0A6F2C2AF1E19B0074D3A8 /* Assets.xcassets in Resources */ = {isa = PBXBuildFile; fileRef = 1F0A6F252AF1E19B0074D3A8 /* Assets.xcassets */; };
+                1F0A6F2D2AF1E19B0074D3A8 /* Preview Assets.xcassets in Resources */ = {isa = PBXBuildFile; fileRef = 1F0A6F272AF1E19B0074D3A8 /* Preview Assets.xcassets */; };
+                6D305C0355CB437C9BF4B5E1 /* NowPlayingSharedStore.swift in Sources */ = {isa = PBXBuildFile; fileRef = F6C5B7BE0DBA4DB194061F38 /* NowPlayingSharedStore.swift */; };
+                386E032FCA104B5CB6C3FB5B /* NowPlayingSharedStore.swift in Sources */ = {isa = PBXBuildFile; fileRef = F6C5B7BE0DBA4DB194061F38 /* NowPlayingSharedStore.swift */; };
+                ED510BD8BCC2408C9BE2139C /* GetNowPlayingSongIntent.swift in Sources */ = {isa = PBXBuildFile; fileRef = 2BFACC5EA26D46FF9CBF5550 /* GetNowPlayingSongIntent.swift */; };
+                6418129E5864465A94ABEBD5 /* JuiceBoxCompanionIntentsExtension.swift in Sources */ = {isa = PBXBuildFile; fileRef = FE6F73D8A04A43CFB8280908 /* JuiceBoxCompanionIntentsExtension.swift */; };
+                1CD4B03B51954E0A9A285CB5 /* JuiceBoxCompanionIntents.appex in Embed App Extensions */ = {isa = PBXBuildFile; fileRef = 52D0217CB47345769104F706 /* JuiceBoxCompanionIntents.appex */; settings = {ATTRIBUTES = (RemoveHeadersOnCopy, ); }; };
 /* End PBXBuildFile section */
 
+/* Begin PBXFileReference section */
+                1F0A6F212AF1E19B0074D3A8 /* ContentView.swift */ = {isa = PBXFileReference; lastKnownFileType = sourcecode.swift; path = ContentView.swift; sourceTree = "<group>"; };
+                1F0A6F222AF1E19B0074D3A8 /* JuiceBoxCompanionApp.swift */ = {isa = PBXFileReference; lastKnownFileType = sourcecode.swift; path = JuiceBoxCompanionApp.swift; sourceTree = "<group>"; };
+                1F0A6F232AF1E19B0074D3A8 /* BluetoothManager.swift */ = {isa = PBXFileReference; lastKnownFileType = sourcecode.swift; path = BluetoothManager.swift; sourceTree = "<group>"; };
+                1F0A6F242AF1E19B0074D3A8 /* NowPlayingManager.swift */ = {isa = PBXFileReference; lastKnownFileType = sourcecode.swift; path = NowPlayingManager.swift; sourceTree = "<group>"; };
+                1F0A6F252AF1E19B0074D3A8 /* Assets.xcassets */ = {isa = PBXFileReference; lastKnownFileType = folder.assetcatalog; path = Assets.xcassets; sourceTree = "<group>"; };
+                1F0A6F262AF1E19B0074D3A8 /* Info.plist */ = {isa = PBXFileReference; lastKnownFileType = text.plist.xml; path = Info.plist; sourceTree = "<group>"; };
+                1F0A6F272AF1E19B0074D3A8 /* Preview Assets.xcassets */ = {isa = PBXFileReference; lastKnownFileType = folder.assetcatalog; path = "Preview Assets.xcassets"; sourceTree = "<group>"; };
+                1F0A6F2F2AF1E19B0074D3A8 /* JuiceBoxCompanion.app */ = {isa = PBXFileReference; explicitFileType = wrapper.application; includeInIndex = 0; path = JuiceBoxCompanion.app; sourceTree = BUILT_PRODUCTS_DIR; };
+                F6C5B7BE0DBA4DB194061F38 /* NowPlayingSharedStore.swift */ = {isa = PBXFileReference; lastKnownFileType = sourcecode.swift; path = NowPlayingSharedStore.swift; sourceTree = "<group>"; };
+                69F32D4C177541C38D9D9EC2 /* JuiceBoxCompanion.entitlements */ = {isa = PBXFileReference; lastKnownFileType = text.plist.entitlements; path = JuiceBoxCompanion.entitlements; sourceTree = "<group>"; };
+                2BFACC5EA26D46FF9CBF5550 /* GetNowPlayingSongIntent.swift */ = {isa = PBXFileReference; lastKnownFileType = sourcecode.swift; path = GetNowPlayingSongIntent.swift; sourceTree = "<group>"; };
+                FE6F73D8A04A43CFB8280908 /* JuiceBoxCompanionIntentsExtension.swift */ = {isa = PBXFileReference; lastKnownFileType = sourcecode.swift; path = JuiceBoxCompanionIntentsExtension.swift; sourceTree = "<group>"; };
+                4ADDB66C4A0E4EF3975DD7B2 /* Info.plist */ = {isa = PBXFileReference; lastKnownFileType = text.plist.xml; path = Info.plist; sourceTree = "<group>"; };
+                57F80DBCFFC14DD092027160 /* JuiceBoxCompanionIntents.entitlements */ = {isa = PBXFileReference; lastKnownFileType = text.plist.entitlements; path = JuiceBoxCompanionIntents.entitlements; sourceTree = "<group>"; };
+                52D0217CB47345769104F706 /* JuiceBoxCompanionIntents.appex */ = {isa = PBXFileReference; explicitFileType = "wrapper.app-extension"; includeInIndex = 0; path = JuiceBoxCompanionIntents.appex; sourceTree = BUILT_PRODUCTS_DIR; };
+/* End PBXFileReference section */
+
+/* Begin PBXFrameworksBuildPhase section */
+                1F0A6F1D2AF1E19B0074D3A8 /* Frameworks */ = {
+                        isa = PBXFrameworksBuildPhase;
+                        buildActionMask = 2147483647;
+                        files = (
+                        );
+                        runOnlyForDeploymentPostprocessing = 0;
+                };
+                A6FC57FEF7C24476BEE44DF7 /* Frameworks */ = {
+                        isa = PBXFrameworksBuildPhase;
+                        buildActionMask = 2147483647;
+                        files = (
+                        );
+                        runOnlyForDeploymentPostprocessing = 0;
+                };
+/* End PBXFrameworksBuildPhase section */
+
+/* Begin PBXCopyFilesBuildPhase section */
+                7AEC4489E925418B819A1381 /* Embed App Extensions */ = {
+                        isa = PBXCopyFilesBuildPhase;
+                        buildActionMask = 2147483647;
+                        dstPath = "";
+                        dstSubfolderSpec = 13;
+                        files = (
+                                1CD4B03B51954E0A9A285CB5 /* JuiceBoxCompanionIntents.appex in Embed App Extensions */,
+                        );
+                        name = "Embed App Extensions";
+                        runOnlyForDeploymentPostprocessing = 0;
+                };
+/* End PBXCopyFilesBuildPhase section */
+
 /* Begin PBXContainerItemProxy section */
-		A2405FA8FA6245B4B400CF54 /* PBXContainerItemProxy */ = {
-			isa = PBXContainerItemProxy;
-			containerPortal = 1F0A6F182AF1E19B0074D3A8 /* Project object */;
-			proxyType = 1;
-			remoteGlobalIDString = C3841ADE58BE41A59625806A;
-			remoteInfo = JuiceBoxCompanionIntents;
-		};
+                A2405FA8FA6245B4B400CF54 /* PBXContainerItemProxy */ = {
+                        isa = PBXContainerItemProxy;
+                        containerPortal = 1F0A6F182AF1E19B0074D3A8 /* Project object */;
+                        proxyType = 1;
+                        remoteGlobalIDString = C3841ADE58BE41A59625806A;
+                        remoteInfo = JuiceBoxCompanionIntents;
+                };
 /* End PBXContainerItemProxy section */
 
-/* Begin PBXCopyFilesBuildPhase section */
-		7AEC4489E925418B819A1381 /* Embed App Extensions */ = {
-			isa = PBXCopyFilesBuildPhase;
-			buildActionMask = 2147483647;
-			dstPath = "";
-			dstSubfolderSpec = 13;
-			files = (
-				1CD4B03B51954E0A9A285CB5 /* JuiceBoxCompanionIntents.appex in Embed App Extensions */,
-			);
-			name = "Embed App Extensions";
-			runOnlyForDeploymentPostprocessing = 0;
-		};
-/* End PBXCopyFilesBuildPhase section */
-
-/* Begin PBXFileReference section */
-		1F0A6F212AF1E19B0074D3A8 /* ContentView.swift */ = {isa = PBXFileReference; lastKnownFileType = sourcecode.swift; path = ContentView.swift; sourceTree = "<group>"; };
-		1F0A6F222AF1E19B0074D3A8 /* JuiceBoxCompanionApp.swift */ = {isa = PBXFileReference; lastKnownFileType = sourcecode.swift; path = JuiceBoxCompanionApp.swift; sourceTree = "<group>"; };
-		1F0A6F232AF1E19B0074D3A8 /* BluetoothManager.swift */ = {isa = PBXFileReference; lastKnownFileType = sourcecode.swift; path = BluetoothManager.swift; sourceTree = "<group>"; };
-		1F0A6F242AF1E19B0074D3A8 /* NowPlayingManager.swift */ = {isa = PBXFileReference; lastKnownFileType = sourcecode.swift; path = NowPlayingManager.swift; sourceTree = "<group>"; };
-		1F0A6F252AF1E19B0074D3A8 /* Assets.xcassets */ = {isa = PBXFileReference; lastKnownFileType = folder.assetcatalog; path = Assets.xcassets; sourceTree = "<group>"; };
-		1F0A6F262AF1E19B0074D3A8 /* Info.plist */ = {isa = PBXFileReference; lastKnownFileType = text.plist.xml; path = Info.plist; sourceTree = "<group>"; };
-		1F0A6F272AF1E19B0074D3A8 /* Preview Assets.xcassets */ = {isa = PBXFileReference; lastKnownFileType = folder.assetcatalog; path = "Preview Assets.xcassets"; sourceTree = "<group>"; };
-		1F0A6F2F2AF1E19B0074D3A8 /* JuiceBoxCompanion.app */ = {isa = PBXFileReference; explicitFileType = wrapper.application; includeInIndex = 0; path = JuiceBoxCompanion.app; sourceTree = BUILT_PRODUCTS_DIR; };
-		277FCDA62EB3B47300029027 /* AppIntents.framework */ = {isa = PBXFileReference; lastKnownFileType = wrapper.framework; name = AppIntents.framework; path = System/Library/Frameworks/AppIntents.framework; sourceTree = SDKROOT; };
-		2BFACC5EA26D46FF9CBF5550 /* GetNowPlayingSongIntent.swift */ = {isa = PBXFileReference; lastKnownFileType = sourcecode.swift; path = GetNowPlayingSongIntent.swift; sourceTree = "<group>"; };
-		4ADDB66C4A0E4EF3975DD7B2 /* Info.plist */ = {isa = PBXFileReference; lastKnownFileType = text.plist.xml; path = Info.plist; sourceTree = "<group>"; };
-		52D0217CB47345769104F706 /* JuiceBoxCompanionIntents.appex */ = {isa = PBXFileReference; explicitFileType = "wrapper.app-extension"; includeInIndex = 0; path = JuiceBoxCompanionIntents.appex; sourceTree = BUILT_PRODUCTS_DIR; };
-		57F80DBCFFC14DD092027160 /* JuiceBoxCompanionIntents.entitlements */ = {isa = PBXFileReference; lastKnownFileType = text.plist.entitlements; path = JuiceBoxCompanionIntents.entitlements; sourceTree = "<group>"; };
-		69F32D4C177541C38D9D9EC2 /* JuiceBoxCompanion.entitlements */ = {isa = PBXFileReference; lastKnownFileType = text.plist.entitlements; path = JuiceBoxCompanion.entitlements; sourceTree = "<group>"; };
-		F6C5B7BE0DBA4DB194061F38 /* NowPlayingSharedStore.swift */ = {isa = PBXFileReference; lastKnownFileType = sourcecode.swift; path = NowPlayingSharedStore.swift; sourceTree = "<group>"; };
-		FE6F73D8A04A43CFB8280908 /* JuiceBoxCompanionIntentsExtension.swift */ = {isa = PBXFileReference; lastKnownFileType = sourcecode.swift; path = JuiceBoxCompanionIntentsExtension.swift; sourceTree = "<group>"; };
-/* End PBXFileReference section */
-
-/* Begin PBXFrameworksBuildPhase section */
-		1F0A6F1D2AF1E19B0074D3A8 /* Frameworks */ = {
-			isa = PBXFrameworksBuildPhase;
-			buildActionMask = 2147483647;
-			files = (
-			);
-			runOnlyForDeploymentPostprocessing = 0;
-		};
-		A6FC57FEF7C24476BEE44DF7 /* Frameworks */ = {
-			isa = PBXFrameworksBuildPhase;
-			buildActionMask = 2147483647;
-			files = (
-				277FCDA72EB3B47300029027 /* AppIntents.framework in Frameworks */,
-			);
-			runOnlyForDeploymentPostprocessing = 0;
-		};
-/* End PBXFrameworksBuildPhase section */
-
 /* Begin PBXGroup section */
-		00CC0B02A2C24BFA92F9F929 /* JuiceBoxCompanionIntents */ = {
-			isa = PBXGroup;
-			children = (
-				2BFACC5EA26D46FF9CBF5550 /* GetNowPlayingSongIntent.swift */,
-				FE6F73D8A04A43CFB8280908 /* JuiceBoxCompanionIntentsExtension.swift */,
-				4ADDB66C4A0E4EF3975DD7B2 /* Info.plist */,
-				57F80DBCFFC14DD092027160 /* JuiceBoxCompanionIntents.entitlements */,
-			);
-			path = JuiceBoxCompanionIntents;
-			sourceTree = SOURCE_ROOT;
-		};
-		1F0A6F172AF1E19B0074D3A8 = {
-			isa = PBXGroup;
-			children = (
-				1F0A6F202AF1E19B0074D3A8,
-				00CC0B02A2C24BFA92F9F929 /* JuiceBoxCompanionIntents */,
-				277FCDA52EB3B47300029027 /* Frameworks */,
-				1F0A6F2E2AF1E19B0074D3A8,
-			);
-			sourceTree = "<group>";
-		};
-		1F0A6F202AF1E19B0074D3A8 = {
-			isa = PBXGroup;
-			children = (
-				1F0A6F222AF1E19B0074D3A8 /* JuiceBoxCompanionApp.swift */,
-				1F0A6F212AF1E19B0074D3A8 /* ContentView.swift */,
-				1F0A6F232AF1E19B0074D3A8 /* BluetoothManager.swift */,
-				1F0A6F242AF1E19B0074D3A8 /* NowPlayingManager.swift */,
-				7BEC5AC6F19740CFB366A497 /* Shared */,
-				69F32D4C177541C38D9D9EC2 /* JuiceBoxCompanion.entitlements */,
-				1F0A6F252AF1E19B0074D3A8 /* Assets.xcassets */,
-				1F0A6F262AF1E19B0074D3A8 /* Info.plist */,
-				1F0A6F302AF1E19B0074D3A8 /* Preview Content */,
-			);
-			sourceTree = SOURCE_ROOT;
-		};
-		1F0A6F2E2AF1E19B0074D3A8 = {
-			isa = PBXGroup;
-			children = (
-				1F0A6F2F2AF1E19B0074D3A8 /* JuiceBoxCompanion.app */,
-				52D0217CB47345769104F706 /* JuiceBoxCompanionIntents.appex */,
-			);
-			sourceTree = "<group>";
-		};
+                1F0A6F172AF1E19B0074D3A8 = {
+                        isa = PBXGroup;
+                        children = (
+                                1F0A6F202AF1E19B0074D3A8,
+                                00CC0B02A2C24BFA92F9F929 /* JuiceBoxCompanionIntents */,
+                                1F0A6F2E2AF1E19B0074D3A8,
+                        );
+                        sourceTree = "<group>";
+                };
+                1F0A6F202AF1E19B0074D3A8 = {
+                        isa = PBXGroup;
+                        children = (
+                                1F0A6F222AF1E19B0074D3A8 /* JuiceBoxCompanionApp.swift */,
+                                1F0A6F212AF1E19B0074D3A8 /* ContentView.swift */,
+                                1F0A6F232AF1E19B0074D3A8 /* BluetoothManager.swift */,
+                                1F0A6F242AF1E19B0074D3A8 /* NowPlayingManager.swift */,
+                                7BEC5AC6F19740CFB366A497 /* Shared */,
+                                69F32D4C177541C38D9D9EC2 /* JuiceBoxCompanion.entitlements */,
+                                1F0A6F252AF1E19B0074D3A8 /* Assets.xcassets */,
+                                1F0A6F262AF1E19B0074D3A8 /* Info.plist */,
+                                1F0A6F302AF1E19B0074D3A8 /* Preview Content */,
+                        );
+                        sourceTree = SOURCE_ROOT;
+                };
+                1F0A6F2E2AF1E19B0074D3A8 = {
+                        isa = PBXGroup;
+                        children = (
+                                1F0A6F2F2AF1E19B0074D3A8 /* JuiceBoxCompanion.app */,
+                                52D0217CB47345769104F706 /* JuiceBoxCompanionIntents.appex */,
+                        );
+                        sourceTree = "<group>";
+                };
+                7BEC5AC6F19740CFB366A497 /* Shared */ = {
+                        isa = PBXGroup;
+                        children = (
+                                F6C5B7BE0DBA4DB194061F38 /* NowPlayingSharedStore.swift */,
+                        );
+                        path = Shared;
+                        sourceTree = "<group>";
+                };
+                00CC0B02A2C24BFA92F9F929 /* JuiceBoxCompanionIntents */ = {
+                        isa = PBXGroup;
+                        children = (
+                                2BFACC5EA26D46FF9CBF5550 /* GetNowPlayingSongIntent.swift */,
+                                FE6F73D8A04A43CFB8280908 /* JuiceBoxCompanionIntentsExtension.swift */,
+                                4ADDB66C4A0E4EF3975DD7B2 /* Info.plist */,
+                                57F80DBCFFC14DD092027160 /* JuiceBoxCompanionIntents.entitlements */,
+                        );
+                        path = JuiceBoxCompanionIntents;
+                        sourceTree = SOURCE_ROOT;
+                };
 		1F0A6F302AF1E19B0074D3A8 /* Preview Content */ = {
 			isa = PBXGroup;
 			children = (
@@ -135,79 +139,63 @@
 			path = "Preview Content";
 			sourceTree = "<group>";
 		};
-		277FCDA52EB3B47300029027 /* Frameworks */ = {
-			isa = PBXGroup;
-			children = (
-				277FCDA62EB3B47300029027 /* AppIntents.framework */,
-			);
-			name = Frameworks;
-			sourceTree = "<group>";
-		};
-		7BEC5AC6F19740CFB366A497 /* Shared */ = {
-			isa = PBXGroup;
-			children = (
-				F6C5B7BE0DBA4DB194061F38 /* NowPlayingSharedStore.swift */,
-			);
-			path = Shared;
-			sourceTree = "<group>";
-		};
 /* End PBXGroup section */
 
 /* Begin PBXNativeTarget section */
-		1F0A6F1F2AF1E19B0074D3A8 /* JuiceBoxCompanion */ = {
-			isa = PBXNativeTarget;
-			buildConfigurationList = 1F0A6F332AF1E19B0074D3A8 /* Build configuration list for PBXNativeTarget "JuiceBoxCompanion" */;
-			buildPhases = (
-				1F0A6F1C2AF1E19B0074D3A8 /* Sources */,
-				1F0A6F1D2AF1E19B0074D3A8 /* Frameworks */,
-				1F0A6F1E2AF1E19B0074D3A8 /* Resources */,
-				7AEC4489E925418B819A1381 /* Embed App Extensions */,
-			);
-			buildRules = (
-			);
-			dependencies = (
-				BA426604646A4A3889281163 /* PBXTargetDependency */,
-			);
-			name = JuiceBoxCompanion;
-			productName = JuiceBoxCompanion;
-			productReference = 1F0A6F2F2AF1E19B0074D3A8 /* JuiceBoxCompanion.app */;
-			productType = "com.apple.product-type.application";
-		};
-		C3841ADE58BE41A59625806A /* JuiceBoxCompanionIntents */ = {
-			isa = PBXNativeTarget;
-			buildConfigurationList = 2F09DC0448904B0EB1CAE565 /* Build configuration list for PBXNativeTarget "JuiceBoxCompanionIntents" */;
-			buildPhases = (
-				C514589E4B8841698FB90F94 /* Sources */,
-				A6FC57FEF7C24476BEE44DF7 /* Frameworks */,
-				6F5A08A23AE545F38AD61230 /* Resources */,
-			);
-			buildRules = (
-			);
-			dependencies = (
-			);
-			name = JuiceBoxCompanionIntents;
-			productName = JuiceBoxCompanionIntents;
-			productReference = 52D0217CB47345769104F706 /* JuiceBoxCompanionIntents.appex */;
-			productType = "com.apple.product-type.app-extension";
-		};
+                1F0A6F1F2AF1E19B0074D3A8 /* JuiceBoxCompanion */ = {
+                        isa = PBXNativeTarget;
+                        buildConfigurationList = 1F0A6F332AF1E19B0074D3A8 /* Build configuration list for PBXNativeTarget "JuiceBoxCompanion" */;
+                        buildPhases = (
+                                1F0A6F1C2AF1E19B0074D3A8 /* Sources */,
+                                1F0A6F1D2AF1E19B0074D3A8 /* Frameworks */,
+                                1F0A6F1E2AF1E19B0074D3A8 /* Resources */,
+                                7AEC4489E925418B819A1381 /* Embed App Extensions */,
+                        );
+                        buildRules = (
+                        );
+                        dependencies = (
+                                BA426604646A4A3889281163 /* PBXTargetDependency */,
+                        );
+                        name = JuiceBoxCompanion;
+                        productName = JuiceBoxCompanion;
+                        productReference = 1F0A6F2F2AF1E19B0074D3A8 /* JuiceBoxCompanion.app */;
+                        productType = "com.apple.product-type.application";
+                };
+                C3841ADE58BE41A59625806A /* JuiceBoxCompanionIntents */ = {
+                        isa = PBXNativeTarget;
+                        buildConfigurationList = 2F09DC0448904B0EB1CAE565 /* Build configuration list for PBXNativeTarget "JuiceBoxCompanionIntents" */;
+                        buildPhases = (
+                                C514589E4B8841698FB90F94 /* Sources */,
+                                A6FC57FEF7C24476BEE44DF7 /* Frameworks */,
+                                6F5A08A23AE545F38AD61230 /* Resources */,
+                        );
+                        buildRules = (
+                        );
+                        dependencies = (
+                        );
+                        name = JuiceBoxCompanionIntents;
+                        productName = JuiceBoxCompanionIntents;
+                        productReference = 52D0217CB47345769104F706 /* JuiceBoxCompanionIntents.appex */;
+                        productType = "com.apple.product-type.app-extension";
+                };
 /* End PBXNativeTarget section */
 
 /* Begin PBXProject section */
-		1F0A6F182AF1E19B0074D3A8 /* Project object */ = {
-			isa = PBXProject;
-			attributes = {
-				BuildIndependentTargetsInParallel = YES;
-				LastSwiftUpdateCheck = 1400;
-				LastUpgradeCheck = 2600;
-				TargetAttributes = {
-					1F0A6F1F2AF1E19B0074D3A8 = {
-						CreatedOnToolsVersion = 14.0;
-					};
-					C3841ADE58BE41A59625806A = {
-						CreatedOnToolsVersion = 16.0;
-					};
-				};
-			};
+                1F0A6F182AF1E19B0074D3A8 /* Project object */ = {
+                        isa = PBXProject;
+                        attributes = {
+                                BuildIndependentTargetsInParallel = YES;
+                                LastSwiftUpdateCheck = 1400;
+                                LastUpgradeCheck = 2600;
+                                TargetAttributes = {
+                                        1F0A6F1F2AF1E19B0074D3A8 = {
+                                                CreatedOnToolsVersion = 14.0;
+                                        };
+                                        C3841ADE58BE41A59625806A = {
+                                                CreatedOnToolsVersion = 16.0;
+                                        };
+                                };
+                        };
 			buildConfigurationList = 1F0A6F1B2AF1E19B0074D3A8 /* Build configuration list for PBXProject "JuiceBoxCompanion" */;
 			compatibilityVersion = "Xcode 14.0";
 			developmentRegion = en;
@@ -220,63 +208,63 @@
 			productRefGroup = 1F0A6F2E2AF1E19B0074D3A8;
 			projectDirPath = "";
 			projectRoot = "";
-			targets = (
-				1F0A6F1F2AF1E19B0074D3A8 /* JuiceBoxCompanion */,
-				C3841ADE58BE41A59625806A /* JuiceBoxCompanionIntents */,
-			);
-		};
+                        targets = (
+                                1F0A6F1F2AF1E19B0074D3A8 /* JuiceBoxCompanion */,
+                                C3841ADE58BE41A59625806A /* JuiceBoxCompanionIntents */,
+                        );
+                };
 /* End PBXProject section */
 
 /* Begin PBXResourcesBuildPhase section */
-		1F0A6F1E2AF1E19B0074D3A8 /* Resources */ = {
-			isa = PBXResourcesBuildPhase;
-			buildActionMask = 2147483647;
-			files = (
-				1F0A6F2D2AF1E19B0074D3A8 /* Preview Assets.xcassets in Resources */,
-				1F0A6F2C2AF1E19B0074D3A8 /* Assets.xcassets in Resources */,
-			);
-			runOnlyForDeploymentPostprocessing = 0;
-		};
-		6F5A08A23AE545F38AD61230 /* Resources */ = {
-			isa = PBXResourcesBuildPhase;
-			buildActionMask = 2147483647;
-			files = (
-			);
-			runOnlyForDeploymentPostprocessing = 0;
-		};
+                1F0A6F1E2AF1E19B0074D3A8 /* Resources */ = {
+                        isa = PBXResourcesBuildPhase;
+                        buildActionMask = 2147483647;
+                        files = (
+                                1F0A6F2D2AF1E19B0074D3A8 /* Preview Assets.xcassets in Resources */,
+                                1F0A6F2C2AF1E19B0074D3A8 /* Assets.xcassets in Resources */,
+                        );
+                        runOnlyForDeploymentPostprocessing = 0;
+                };
+                6F5A08A23AE545F38AD61230 /* Resources */ = {
+                        isa = PBXResourcesBuildPhase;
+                        buildActionMask = 2147483647;
+                        files = (
+                        );
+                        runOnlyForDeploymentPostprocessing = 0;
+                };
 /* End PBXResourcesBuildPhase section */
 
 /* Begin PBXSourcesBuildPhase section */
-		1F0A6F1C2AF1E19B0074D3A8 /* Sources */ = {
-			isa = PBXSourcesBuildPhase;
-			buildActionMask = 2147483647;
-			files = (
-				1F0A6F2A2AF1E19B0074D3A8 /* BluetoothManager.swift in Sources */,
-				1F0A6F292AF1E19B0074D3A8 /* JuiceBoxCompanionApp.swift in Sources */,
-				1F0A6F282AF1E19B0074D3A8 /* ContentView.swift in Sources */,
-				1F0A6F2B2AF1E19B0074D3A8 /* NowPlayingManager.swift in Sources */,
-				6D305C0355CB437C9BF4B5E1 /* NowPlayingSharedStore.swift in Sources */,
-			);
-			runOnlyForDeploymentPostprocessing = 0;
-		};
-		C514589E4B8841698FB90F94 /* Sources */ = {
-			isa = PBXSourcesBuildPhase;
-			buildActionMask = 2147483647;
-			files = (
-				ED510BD8BCC2408C9BE2139C /* GetNowPlayingSongIntent.swift in Sources */,
-				6418129E5864465A94ABEBD5 /* JuiceBoxCompanionIntentsExtension.swift in Sources */,
-				386E032FCA104B5CB6C3FB5B /* NowPlayingSharedStore.swift in Sources */,
-			);
-			runOnlyForDeploymentPostprocessing = 0;
-		};
+                1F0A6F1C2AF1E19B0074D3A8 /* Sources */ = {
+                        isa = PBXSourcesBuildPhase;
+                        buildActionMask = 2147483647;
+                        files = (
+                                1F0A6F2A2AF1E19B0074D3A8 /* BluetoothManager.swift in Sources */,
+                                1F0A6F292AF1E19B0074D3A8 /* JuiceBoxCompanionApp.swift in Sources */,
+                                1F0A6F282AF1E19B0074D3A8 /* ContentView.swift in Sources */,
+                                1F0A6F2B2AF1E19B0074D3A8 /* NowPlayingManager.swift in Sources */,
+                                6D305C0355CB437C9BF4B5E1 /* NowPlayingSharedStore.swift in Sources */,
+                        );
+                        runOnlyForDeploymentPostprocessing = 0;
+                };
+                C514589E4B8841698FB90F94 /* Sources */ = {
+                        isa = PBXSourcesBuildPhase;
+                        buildActionMask = 2147483647;
+                        files = (
+                                ED510BD8BCC2408C9BE2139C /* GetNowPlayingSongIntent.swift in Sources */,
+                                6418129E5864465A94ABEBD5 /* JuiceBoxCompanionIntentsExtension.swift in Sources */,
+                                386E032FCA104B5CB6C3FB5B /* NowPlayingSharedStore.swift in Sources */,
+                        );
+                        runOnlyForDeploymentPostprocessing = 0;
+                };
 /* End PBXSourcesBuildPhase section */
 
 /* Begin PBXTargetDependency section */
-		BA426604646A4A3889281163 /* PBXTargetDependency */ = {
-			isa = PBXTargetDependency;
-			target = C3841ADE58BE41A59625806A /* JuiceBoxCompanionIntents */;
-			targetProxy = A2405FA8FA6245B4B400CF54 /* PBXContainerItemProxy */;
-		};
+                BA426604646A4A3889281163 /* PBXTargetDependency */ = {
+                        isa = PBXTargetDependency;
+                        target = C3841ADE58BE41A59625806A /* JuiceBoxCompanionIntents */;
+                        targetProxy = A2405FA8FA6245B4B400CF54 /* PBXContainerItemProxy */;
+                };
 /* End PBXTargetDependency section */
 
 /* Begin XCBuildConfiguration section */
@@ -396,16 +384,16 @@
 			};
 			name = Release;
 		};
-		1F0A6F342AF1E19B0074D3A8 /* Debug */ = {
-			isa = XCBuildConfiguration;
-			buildSettings = {
-				ASSETCATALOG_COMPILER_APPICON_NAME = AppIcon;
-				ASSETCATALOG_COMPILER_GLOBAL_ACCENT_COLOR_NAME = AccentColor;
-				CODE_SIGN_ENTITLEMENTS = JuiceBoxCompanion.entitlements;
-				CODE_SIGN_STYLE = Automatic;
-				DEVELOPMENT_ASSET_PATHS = "\"Preview Content\"";
-				ENABLE_PREVIEWS = YES;
-				GENERATE_INFOPLIST_FILE = NO;
+                1F0A6F342AF1E19B0074D3A8 /* Debug */ = {
+                        isa = XCBuildConfiguration;
+                        buildSettings = {
+                                ASSETCATALOG_COMPILER_APPICON_NAME = AppIcon;
+                                ASSETCATALOG_COMPILER_GLOBAL_ACCENT_COLOR_NAME = AccentColor;
+                               CODE_SIGN_ENTITLEMENTS = JuiceBoxCompanion.entitlements;
+                                CODE_SIGN_STYLE = Automatic;
+                                DEVELOPMENT_ASSET_PATHS = "\"Preview Content\"";
+                                ENABLE_PREVIEWS = YES;
+                                GENERATE_INFOPLIST_FILE = NO;
 				INFOPLIST_FILE = Info.plist;
 				IPHONEOS_DEPLOYMENT_TARGET = 15.0;
 				LD_RUNPATH_SEARCH_PATHS = (
@@ -421,79 +409,6 @@
 			};
 			name = Debug;
 		};
-		1F0A6F352AF1E19B0074D3A8 /* Release */ = {
-			isa = XCBuildConfiguration;
-			buildSettings = {
-				ASSETCATALOG_COMPILER_APPICON_NAME = AppIcon;
-				ASSETCATALOG_COMPILER_GLOBAL_ACCENT_COLOR_NAME = AccentColor;
-				CODE_SIGN_ENTITLEMENTS = JuiceBoxCompanion.entitlements;
-				CODE_SIGN_STYLE = Automatic;
-				DEVELOPMENT_ASSET_PATHS = "\"Preview Content\"";
-				ENABLE_PREVIEWS = YES;
-				GENERATE_INFOPLIST_FILE = NO;
-				INFOPLIST_FILE = Info.plist;
-				IPHONEOS_DEPLOYMENT_TARGET = 15.0;
-				LD_RUNPATH_SEARCH_PATHS = (
-					"$(inherited)",
-					"@executable_path/Frameworks",
-				);
-				MARKETING_VERSION = 1.0;
-				PRODUCT_BUNDLE_IDENTIFIER = com.juicebox.JuiceBoxCompanion;
-				PRODUCT_NAME = "$(TARGET_NAME)";
-				SWIFT_EMIT_LOC_STRINGS = YES;
-				SWIFT_VERSION = 5.0;
-				TARGETED_DEVICE_FAMILY = "1,2";
-			};
-			name = Release;
-		};
-		954877ABE8D04FCFAB76F252 /* Debug */ = {
-			isa = XCBuildConfiguration;
-			buildSettings = {
-				APP_EXTENSION_API_ONLY = YES;
-				CODE_SIGN_ENTITLEMENTS = ../JuiceBoxCompanionIntents/JuiceBoxCompanionIntents.entitlements;
-				CODE_SIGN_STYLE = Automatic;
-				GENERATE_INFOPLIST_FILE = NO;
-				INFOPLIST_FILE = ../JuiceBoxCompanionIntents/Info.plist;
-				IPHONEOS_DEPLOYMENT_TARGET = 16.0;
-				LD_RUNPATH_SEARCH_PATHS = (
-					"$(inherited)",
-					"@executable_path/Frameworks",
-					"@executable_path/../../Frameworks",
-				);
-				MARKETING_VERSION = 1.0;
-				PRODUCT_BUNDLE_IDENTIFIER = com.juicebox.JuiceBoxCompanion.Intents;
-				PRODUCT_NAME = "$(TARGET_NAME)";
-				SKIP_INSTALL = YES;
-				SWIFT_VERSION = 5.0;
-				TARGETED_DEVICE_FAMILY = "1,2";
-			};
-			name = Debug;
-		};
-<<<<<<< HEAD
-		C356135BE57841EA80DEFD27 /* Release */ = {
-			isa = XCBuildConfiguration;
-			buildSettings = {
-				APP_EXTENSION_API_ONLY = YES;
-				CODE_SIGN_ENTITLEMENTS = ../JuiceBoxCompanionIntents/JuiceBoxCompanionIntents.entitlements;
-				CODE_SIGN_STYLE = Automatic;
-				GENERATE_INFOPLIST_FILE = NO;
-				INFOPLIST_FILE = ../JuiceBoxCompanionIntents/Info.plist;
-				IPHONEOS_DEPLOYMENT_TARGET = 16.0;
-				LD_RUNPATH_SEARCH_PATHS = (
-					"$(inherited)",
-					"@executable_path/Frameworks",
-					"@executable_path/../../Frameworks",
-				);
-				MARKETING_VERSION = 1.0;
-				PRODUCT_BUNDLE_IDENTIFIER = com.juicebox.JuiceBoxCompanion.Intents;
-				PRODUCT_NAME = "$(TARGET_NAME)";
-				SKIP_INSTALL = YES;
-				SWIFT_VERSION = 5.0;
-				TARGETED_DEVICE_FAMILY = "1,2";
-			};
-			name = Release;
-		};
-=======
                 1F0A6F352AF1E19B0074D3A8 /* Release */ = {
                         isa = XCBuildConfiguration;
                         buildSettings = {
@@ -565,7 +480,6 @@
                         };
                         name = Release;
                 };
->>>>>>> 7b9c1849
 /* End XCBuildConfiguration section */
 
 /* Begin XCConfigurationList section */
@@ -578,24 +492,24 @@
 			defaultConfigurationIsVisible = 0;
 			defaultConfigurationName = Release;
 		};
-		1F0A6F332AF1E19B0074D3A8 /* Build configuration list for PBXNativeTarget "JuiceBoxCompanion" */ = {
-			isa = XCConfigurationList;
-			buildConfigurations = (
-				1F0A6F342AF1E19B0074D3A8 /* Debug */,
-				1F0A6F352AF1E19B0074D3A8 /* Release */,
-			);
-			defaultConfigurationIsVisible = 0;
-			defaultConfigurationName = Release;
-		};
-		2F09DC0448904B0EB1CAE565 /* Build configuration list for PBXNativeTarget "JuiceBoxCompanionIntents" */ = {
-			isa = XCConfigurationList;
-			buildConfigurations = (
-				954877ABE8D04FCFAB76F252 /* Debug */,
-				C356135BE57841EA80DEFD27 /* Release */,
-			);
-			defaultConfigurationIsVisible = 0;
-			defaultConfigurationName = Release;
-		};
+                1F0A6F332AF1E19B0074D3A8 /* Build configuration list for PBXNativeTarget "JuiceBoxCompanion" */ = {
+                        isa = XCConfigurationList;
+                        buildConfigurations = (
+                                1F0A6F342AF1E19B0074D3A8 /* Debug */,
+                                1F0A6F352AF1E19B0074D3A8 /* Release */,
+                        );
+                        defaultConfigurationIsVisible = 0;
+                        defaultConfigurationName = Release;
+                };
+                2F09DC0448904B0EB1CAE565 /* Build configuration list for PBXNativeTarget "JuiceBoxCompanionIntents" */ = {
+                        isa = XCConfigurationList;
+                        buildConfigurations = (
+                                954877ABE8D04FCFAB76F252 /* Debug */,
+                                C356135BE57841EA80DEFD27 /* Release */,
+                        );
+                        defaultConfigurationIsVisible = 0;
+                        defaultConfigurationName = Release;
+                };
 /* End XCConfigurationList section */
 	};
 	rootObject = 1F0A6F182AF1E19B0074D3A8 /* Project object */;
